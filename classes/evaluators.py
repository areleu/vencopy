--- conflicted
+++ resolved
@@ -359,7 +359,7 @@
         #               flexEstimator=flexEstimator, show=True, write=True, filename='allPlots' + flexEstimator.datasetID)
 
         if profileDictList is None:
-            # Separately plot flow and state profiles
+        # Separately plot flow and state profiles
             profileDictConnectionShare = dict(gridConnectionShare=flexEstimator.plugProfilesWAggVar)
 
             # profileDictFlowsNorm = dict(uncontrolledCharging=flexEstimator.chargeProfilesUncontrolledCorr,
@@ -372,19 +372,13 @@
             profileDictStateAbs = dict(socMax=flexEstimator.socMaxVar, socMin=flexEstimator.socMinVar)
 
             profileDictList = [profileDictConnectionShare, profileDictFlowsAbs, profileDictStateAbs]
-            yLabels = ['Average EV connection share', 'Average EV flow in kW', 'Average EV SOC in kWh']
-            yLimits = [1, 5, 50]
-            filenames = [flexEstimator.datasetID + '_connection', flexEstimator.datasetID + '_flows',
-                                          flexEstimator.datasetID + '_state']
+
+        yLabels = ['Average EV connection share', 'Average EV flow in kW', 'Average EV SOC in kWh']
+        yLimits = [1, 5, 50]
+        filenames = [flexEstimator.datasetID + '_connection', flexEstimator.datasetID + '_flows',
+                                      flexEstimator.datasetID + '_state']
         self.separateLinePlots(profileDictList, show=True, write=True, flexEstimator=flexEstimator,
-<<<<<<< HEAD
-                               ylabel=['Average EV connection share', 'Average EV flow in kW', 'Average EV SOC in kWh'],
-                               filenames=[flexEstimator.datasetID + '_connection', flexEstimator.datasetID + '_flows',
-                                          flexEstimator.datasetID + '_state'],
-                               ylim=[15, 0.9, 50])
-=======
                                ylabel=yLabels, filenames=filenames, ylim=yLimits)
->>>>>>> 2a67eae2
 
     def compareProfiles(self, compareTo):
         """
