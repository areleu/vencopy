--- conflicted
+++ resolved
@@ -20,7 +20,6 @@
 
 ## Installation
 
-<<<<<<< HEAD
 Depending on if you want to use venco.py or if you want to contribute, there are
 two different installation procedures described in venco.py's documentation:
 
@@ -31,10 +30,9 @@
 In order to start using venco.py, check out our [tutorials](https://dlr-ve.gitlab.io/esy/vencopy/vencopy/gettingstarted/start.html). For this you won't need any additional data.
 
 To run venco.py in full mode, you will need the data set Mobilität in Deutschland (German for mobility in Germany). You
-can request it here from the clearingboard transport: https://daten.clearingstelle-verkehr.de/order-form.html Currently,
-venco.py is so far only tested with the B2 data set of MiD 2008 and MiD 2017.
+can request it here from the clearingboard transport: https://daten.clearingstelle-verkehr.de/order-form.html 
+Alternatively you can use venco.py with any National Travel Survey or mobility pattern dataset.
 
-Enjoy the tool, we're happy to receive feedback!
 
 ## Codestyle
 
@@ -44,22 +42,6 @@
 
 The documentation can be found here: https://dlr-ve.gitlab.io/esy/vencopy/vencopy/
 To build the documentation from a conda bash with an activated environment type:
-=======
-After around 2 years after the initial public commit, we currently go through the release of 
-our re-iteration of the tool providing more flexibility regarding temporal resolution. 
-The documentation will be updatet and the PyPI package will be uploaded in the coming weeks. 
-
-## Codestyle
-
-We use PEP-8, with the exception of UpperCamelCase for classes.
-
-## Documentation
-
-The documentation of the previous release (0.1.5) can be found 
-here: https://vencopy.readthedocs.io/en/latest/index.html.
-To locally build the documentation from a conda bash with an activated 
-environment type:
->>>>>>> 77963d31
 
 ```python
 sphinx-build -b html ./docs/ ./build/
@@ -67,13 +49,9 @@
 
 ## Useful Links
 
-<<<<<<< HEAD
 - Documentation: https://dlr-ve.gitlab.io/esy/vencopy/vencopy/
-=======
-- Documentation: Available soon
->>>>>>> 77963d31
 - Source code: https://gitlab.com/dlr-ve/vencopy
-- PyPI release: Available soon
+- PyPI release: https://pypi.org/project/vencopy/
 - Licence: https://opensource.org/licenses/BSD-3-Clause
 
 ## Want to contribute?
