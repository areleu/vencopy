--- conflicted
+++ resolved
@@ -12,19 +12,12 @@
 inputDataScalars:
     MiD17:
         Minimum_daily_mileage: 0.0              # in km, cut-off mileage to exclude profiles
-<<<<<<< HEAD
         Battery_capacity: 50                # in kWh, input assumption for battery capacity
-        Electric_consumption: 20.0              # in kWh/100km, input assumption for specific electric consumption
+        Electric_consumption: 18.0              # in kWh/100km, input assumption for specific electric consumption
 #        Electric_consumption: 32.0
         Fuel_consumption: 1.0                   # in l/100km, input assumption for specific fuel consumption for auxiliary fuel
-        Electric_consumption_corr: 20.0         # in kWh/100km, assumption for potential correction after aggregation
+        Electric_consumption_corr: 18.0         # in kWh/100km, assumption for potential correction after aggregation
 #        Electric_consumption_corr: 32.0
-=======
-        Battery_capacity: 50.0                  # in kWh, input assumption for battery capacity
-        Electric_consumption: 18.0              # in kWh/100km, input assumption for specific electric consumption
-        Fuel_consumption: 1.0                   # in l/100km, input assumption for specific fuel consumption for auxiliary fuel
-        Electric_consumption_corr: 18.0         # in kWh/100km, assumption for potential correction after aggregation
->>>>>>> 92fd9b83
         Fuel_consumption_corr: 1.0              # in l/100km, assumption for potential correction after aggregation
         Maximum_SOC: 0.97                       # in %
         Minimum_SOC: 0.03                       # in %
