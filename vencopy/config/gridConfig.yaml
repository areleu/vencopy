#-*- encoding:utf-8 -*-

# __version__ = '0.1.X'
# __maintainer__ = 'Niklas Wulff'
# __contributors__ = 'Fabia Miorelli, Parth Butte'
# __email__ = 'niklas.wulff@dlr.de'
# __birthdate__ = '2019-02-12'
# __status__ = 'prod'  # options are: dev, test, prod

# This config holds all configurations for gridModelers.py. The config already foreshadows next releases where
# probabilities will be given for each rated charging power at each parking purpose. In the beta release (0.1.X) only
# chargingInfrastructureMappings is used

# FAST CHARGING
# fastChargingThreshold: 0.8       # Battery threshold for fast charging

chargingInfrastructureMappings:  # Grid model 1: Explicit mapping given for each location aka trip purpose
    'DRIVING': False
    'HOME': True
    'WORK': True
    'SCHOOL': False
    'SHOPPING': True
    'LEISURE': True
    'OTHER': False
    'NA': False

<<<<<<< HEAD
# MOVE TO GRID MODELER TUTORIAL to show implementation of discrete mapping in probabilities
# gridAvailabilityProbability:  # Grid model 2: Probabilities given for each location aka trip purpose and capacity
##   PURPOSE:
##       POWER: PROBABILITY
#    'DRIVING':
#        0: 1
#    'HOME':
#        11: 1
#    'WORK':
#        11: 1
#    'SCHOOL':
#        0: 1
#    'SHOPPING':
#        0: 1
#    'LEISURE':
#        0: 1
#    'OTHER':
#        0: 1
=======
chargingInfrastructureDistributions:  # Grid model 2: Probabilities given for each location aka trip purpose and capacity
    'DRIVING':
        1: 0
    'HOME':
        0.7: 3.6
    'WORK':
        0.5: 11
    'SCHOOL':
        0.5: 11
    'SHOPPING':
        0.5: 11
    'LEISURE':
        0.5: 11
    'OTHER':
        0.5: 11
    'NA':
        1: 0

gridAvailabilityProbability:  # Grid model 2: Probabilities given for each location aka trip purpose and capacity
    'DRIVING':
        1: 0
    'HOME':
        1: 11
    'WORK':
        1: 11
    'SCHOOL':
        1: 0
    'SHOPPING':
        1: 0
    'LEISURE':
        1: 0
    'OTHER':
        1: 0
>>>>>>> 92fd9b83

gridAvailabilityDistribution:  # Grid model 3: Probabilities given for each location aka trip purpose and capacity
    'DRIVING':
        0: 1
        #0.005: 75
        #0.005: 150
    'HOME':
        3.6 : 0.5
        11: 0.25            #0.25 (0.75 - 0.50) probability of finding a charging station
        22 : 0.15        #0.05 (0.80 - 0.75) probability of finding a charging station
        0: 0.1            #0.2 (1- 0.80) probability of finding a charging station
    'WORK':
        11 : 0.50
        22: 0.35
        0 : 0.15
    'SCHOOL':
        11: 0.35
        22: 0.20
        0: 0.45
    'SHOPPING':
        11: 0.35
        22: 0.20
        0: 0.45
    'LEISURE':
        11: 0.35
        22: 0.20
        0: 0.45
    'OTHER':
        11: 0.20
        22: 0.10
        0: 0.70
    '0.0':
        0: 1

# IMPLEMENTATION OF RATED POWER REDUCTION
# chargingColumnAveragePower:
#    'DRIVING':
#        0: 1
#    'HOME':
#        2.88 : 0.50
#        5.5: 0.25            #0.25 (0.75 - 0.50) probability of finding a charging station
#        7.3 : 0.15        #0.05 (0.80 - 0.75) probability of finding a charging station
#        0: 0.1            #0.2 (1- 0.80) probability of finding a charging station
#    'WORK':
#        5.5 : 0.50
#        7.3: 0.35
#        0 : 0.15
#    'SCHOOL':
#        5.5: 0.35
#        7.3: 0.20
#        0: 0.45
#    'SHOPPING':
#        5.5: 0.35
#        7.3: 0.20
#        0: 0.45
#    'LEISURE':
#        5.5: 0.35
#        7.3: 0.20
#        0: 0.45
#    'OTHER':
#        5.5: 0.20
#        7.3: 0.10
#        0: 0.70
#    '0.0':
#        0: 1<|MERGE_RESOLUTION|>--- conflicted
+++ resolved
@@ -24,7 +24,6 @@
     'OTHER': False
     'NA': False
 
-<<<<<<< HEAD
 # MOVE TO GRID MODELER TUTORIAL to show implementation of discrete mapping in probabilities
 # gridAvailabilityProbability:  # Grid model 2: Probabilities given for each location aka trip purpose and capacity
 ##   PURPOSE:
@@ -43,41 +42,7 @@
 #        0: 1
 #    'OTHER':
 #        0: 1
-=======
-chargingInfrastructureDistributions:  # Grid model 2: Probabilities given for each location aka trip purpose and capacity
-    'DRIVING':
-        1: 0
-    'HOME':
-        0.7: 3.6
-    'WORK':
-        0.5: 11
-    'SCHOOL':
-        0.5: 11
-    'SHOPPING':
-        0.5: 11
-    'LEISURE':
-        0.5: 11
-    'OTHER':
-        0.5: 11
-    'NA':
-        1: 0
-
-gridAvailabilityProbability:  # Grid model 2: Probabilities given for each location aka trip purpose and capacity
-    'DRIVING':
-        1: 0
-    'HOME':
-        1: 11
-    'WORK':
-        1: 11
-    'SCHOOL':
-        1: 0
-    'SHOPPING':
-        1: 0
-    'LEISURE':
-        1: 0
-    'OTHER':
-        1: 0
->>>>>>> 92fd9b83
+#        1: 0
 
 gridAvailabilityDistribution:  # Grid model 3: Probabilities given for each location aka trip purpose and capacity
     'DRIVING':
