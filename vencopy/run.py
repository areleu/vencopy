__version__ = "0.1.X"
__maintainer__ = "Niklas Wulff"
__contributors__ = "Fabia Miorelli, Parth Butte"
__email__ = "Niklas.Wulff@dlr.de"
__birthdate__ = "23.10.2020"
__status__ = "dev"  # options are: dev, test, prod
__license__ = "BSD-3-Clause"


# ----- imports & packages ------
if __package__ is None or __package__ == "":
    import sys
    from os import path

    sys.path.append(path.dirname(path.dirname(__file__)))

import pandas as pd
from pathlib import Path
from vencopy.classes.dataParsers import ParseMiD, ParseKiD, ParseVF
from vencopy.classes.tripDiaryBuilders import TripDiaryBuilder
from vencopy.classes.gridModelers import GridModeler
from vencopy.classes.flexEstimators import FlexEstimator
from vencopy.classes.evaluators import Evaluator
from vencopy.scripts.globalFunctions import loadConfigDict, createOutputFolders

if __name__ == "__main__":
    # Set dataset and config to analyze, create output folders
    # datasetID options: 'MiD08' - 'MiD17' - 'KiD' - 'VF'
    datasetID = "MiD17"
    configNames = (
        "globalConfig",
        "localPathConfig",
        "parseConfig",
        "tripConfig",
        "gridConfig",
        "flexConfig",
        "evaluatorConfig",
    )
    basePath = Path(__file__).parent
    configDict = loadConfigDict(configNames, basePath)
    createOutputFolders(configDict=configDict)

    # Parsing datasets
    if datasetID == "MiD17":
        vpData = ParseMiD(configDict=configDict, datasetID=datasetID)
    elif datasetID == "KiD":
        vpData = ParseKiD(configDict=configDict, datasetID=datasetID)
    elif datasetID == "VF":
        vpData = ParseVF(configDict=configDict, datasetID=datasetID)
    vpData.process()

<<<<<<< HEAD
    # # Trip distance and purpose diary compositions
    vpTripDiary = TripDiaryBuilder(datasetID=datasetID, configDict=configDict, ParseData=vpData, debug=True)

    # Grid model application regular
    vpGrid = GridModeler(configDict=configDict, datasetID=datasetID, gridModel='simple')
    vpGrid.calcGrid()
=======
    # Trip distance and purpose diary compositions
    vpTripDiary = TripDiaryBuilder(
        datasetID=datasetID,
        configDict=configDict,
        ParseData=vpData,
        debug=True,
    )

    # Grid model application
    vpGrid = GridModeler(configDict=configDict, datasetID=datasetID)
    # options: simple, probability
    vpGrid.calcGrid(grid="simple")  
>>>>>>> 63165d86

    # Evaluate drive and trip purpose profile
    vpEval = Evaluator(
        configDict=configDict,
        parseData=pd.Series(data=vpData, index=[datasetID]),
    )
    vpEval.plotParkingAndPowers(vpGrid=vpGrid)
    vpEval.hourlyAggregates = vpEval.calcVariableSpecAggregates(
        by=["tripStartWeekday"]
    )
    vpEval.plotAggregates()

<<<<<<< HEAD
    # Estimate charging flexibility based on driving profiles and charge connection
    vpFlex = FlexEstimator(configDict=configDict, datasetID=datasetID, ParseData=vpData)
    vpFlex.baseProfileCalculation(gridModel=vpGrid.gridModel)
=======
    # Estimate charging flexibility based on driving profiles
    # # and charge connection
    vpFlex = FlexEstimator(
        configDict=configDict, datasetID=datasetID, ParseData=vpData
    )
    vpFlex.baseProfileCalculation()
>>>>>>> 63165d86
    vpFlex.filter()
    vpFlex.aggregate()
    vpFlex.correct()
    vpFlex.normalize()
    vpFlex.writeOut()
    print(
        f"Total absolute electricity charged in uncontrolled charging: "
        f"{vpFlex.chargeProfilesUncontrolled.sum().sum()} based on "
        f"{datasetID}"
    )
    vpEval.plotProfiles(flexEstimator=vpFlex)<|MERGE_RESOLUTION|>--- conflicted
+++ resolved
@@ -49,15 +49,7 @@
         vpData = ParseVF(configDict=configDict, datasetID=datasetID)
     vpData.process()
 
-<<<<<<< HEAD
     # # Trip distance and purpose diary compositions
-    vpTripDiary = TripDiaryBuilder(datasetID=datasetID, configDict=configDict, ParseData=vpData, debug=True)
-
-    # Grid model application regular
-    vpGrid = GridModeler(configDict=configDict, datasetID=datasetID, gridModel='simple')
-    vpGrid.calcGrid()
-=======
-    # Trip distance and purpose diary compositions
     vpTripDiary = TripDiaryBuilder(
         datasetID=datasetID,
         configDict=configDict,
@@ -65,11 +57,9 @@
         debug=True,
     )
 
-    # Grid model application
-    vpGrid = GridModeler(configDict=configDict, datasetID=datasetID)
-    # options: simple, probability
-    vpGrid.calcGrid(grid="simple")  
->>>>>>> 63165d86
+    # Grid model application regular
+    vpGrid = GridModeler(configDict=configDict, datasetID=datasetID, gridModel='simple')
+    vpGrid.calcGrid()
 
     # Evaluate drive and trip purpose profile
     vpEval = Evaluator(
@@ -82,18 +72,12 @@
     )
     vpEval.plotAggregates()
 
-<<<<<<< HEAD
-    # Estimate charging flexibility based on driving profiles and charge connection
-    vpFlex = FlexEstimator(configDict=configDict, datasetID=datasetID, ParseData=vpData)
-    vpFlex.baseProfileCalculation(gridModel=vpGrid.gridModel)
-=======
     # Estimate charging flexibility based on driving profiles
     # # and charge connection
     vpFlex = FlexEstimator(
         configDict=configDict, datasetID=datasetID, ParseData=vpData
     )
-    vpFlex.baseProfileCalculation()
->>>>>>> 63165d86
+    vpFlex.baseProfileCalculation(gridModel=vpGrid.gridModel)
     vpFlex.filter()
     vpFlex.aggregate()
     vpFlex.correct()
