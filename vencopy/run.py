__version__ = '0.1.X'
__maintainer__ = 'Niklas Wulff'
__contributors__ = 'Fabia Miorelli, Parth Butte'
__email__ = 'Niklas.Wulff@dlr.de'
__birthdate__ = '23.10.2020'
__status__ = 'dev'  # options are: dev, test, prod
__license__ = 'BSD-3-Clause'


#----- imports & packages ------
if __package__ is None or __package__ == '':
    import sys
    from os import path
    sys.path.append(path.dirname(path.dirname(__file__)))

import pandas as pd
<<<<<<< HEAD
import numpy as np
from vencopy.classes.dataParsers import DataParser
=======
from pathlib import Path
from vencopy.classes.dataParsers import DataParser, ParseMiD
>>>>>>> 92fd9b83
from vencopy.classes.tripDiaryBuilders import TripDiaryBuilder
from vencopy.classes.gridModelers import GridModeler
from vencopy.classes.flexEstimators import FlexEstimator
from vencopy.classes.evaluators import Evaluator
from vencopy.scripts.globalFunctions import loadConfigDict, createOutputFolders

if __name__ == '__main__':
    # Set dataset and config to analyze, create output folders
    #datasetID = 'KiD'
    datasetID = 'MiD17'
    configNames = ('globalConfig', 'localPathConfig', 'parseConfig', 'tripConfig', 'gridConfig', 'flexConfig',
                   'evaluatorConfig')
    basePath = Path(__file__).parent
    configDict = loadConfigDict(configNames, basePath)
    createOutputFolders(configDict=configDict)

    # Parse datasets
    # vpData = DataParser(configDict=configDict,
    #                     filepath=Path(configDict['globalConfig']['pathAbsolute']['encryptedZipfile']) /
    #                                   configDict['globalConfig']['files'][datasetID]['encryptedZipFileB2'],
    #                     fpInZip=configDict['globalConfig']['files'][datasetID]['tripDataZipFileRaw'],
    #                     loadEncrypted=False)
    # vpData.process(filterDict=configDict['parseConfig']['filterDicts'][datasetID])

<<<<<<< HEAD
    configNames = ('globalConfig', 'localPathConfig', 'parseConfig', 'tripConfig', 'gridConfig', 'flexConfig',
                   'evaluatorConfig')
    configDict = loadConfigDict(configNames)
=======
>>>>>>> 92fd9b83

    vpData = ParseMiD(configDict=configDict, datasetID=datasetID, loadEncrypted=False)
    vpData.process()

    # Trip distance and purpose diary compositions
    vpTripDiary = TripDiaryBuilder(datasetID=datasetID, configDict=configDict, ParseData=vpData, debug=True)

    # Grid model application
    vpGrid = GridModeler(configDict=configDict, datasetID=datasetID)
    vpGrid.calcGrid(grid='simple')

    # Evaluate drive and trip purpose profile
    vpEval = Evaluator(configDict=configDict, parseData=pd.Series(data=vpData, index=[datasetID]))
    vpEval.plotParkingAndPowers(vpGrid=vpGrid)
    vpEval.hourlyAggregates = vpEval.calcVariableSpecAggregates(by=['tripStartWeekday'])
    vpEval.plotAggregates()

    # Estimate charging flexibility based on driving profiles and charge connection
    vpFlex = FlexEstimator(configDict=configDict, datasetID=datasetID, ParseData=vpData,
                           transactionStartHour=vpGrid.transactionStartHour)
    vpFlex.baseProfileCalculation()
    vpFlex.filter()
    vpFlex.aggregate()
    vpFlex.correct()
    vpFlex.normalize()
    vpFlex.writeOut()
    print(f'Total absolute electricity charged in uncontrolled charging: '
          f'{vpFlex.chargeProfilesUncontrolled.sum().sum()} based on MiD17')

    vpEval.plotProfiles(flexEstimator=vpFlex)<|MERGE_RESOLUTION|>--- conflicted
+++ resolved
@@ -14,13 +14,8 @@
     sys.path.append(path.dirname(path.dirname(__file__)))
 
 import pandas as pd
-<<<<<<< HEAD
-import numpy as np
-from vencopy.classes.dataParsers import DataParser
-=======
 from pathlib import Path
 from vencopy.classes.dataParsers import DataParser, ParseMiD
->>>>>>> 92fd9b83
 from vencopy.classes.tripDiaryBuilders import TripDiaryBuilder
 from vencopy.classes.gridModelers import GridModeler
 from vencopy.classes.flexEstimators import FlexEstimator
@@ -45,12 +40,6 @@
     #                     loadEncrypted=False)
     # vpData.process(filterDict=configDict['parseConfig']['filterDicts'][datasetID])
 
-<<<<<<< HEAD
-    configNames = ('globalConfig', 'localPathConfig', 'parseConfig', 'tripConfig', 'gridConfig', 'flexConfig',
-                   'evaluatorConfig')
-    configDict = loadConfigDict(configNames)
-=======
->>>>>>> 92fd9b83
 
     vpData = ParseMiD(configDict=configDict, datasetID=datasetID, loadEncrypted=False)
     vpData.process()
@@ -60,7 +49,7 @@
 
     # Grid model application
     vpGrid = GridModeler(configDict=configDict, datasetID=datasetID)
-    vpGrid.calcGrid(grid='simple')
+    vpGrid.calcGrid(grid='probability')
 
     # Evaluate drive and trip purpose profile
     vpEval = Evaluator(configDict=configDict, parseData=pd.Series(data=vpData, index=[datasetID]))
