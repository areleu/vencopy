--- conflicted
+++ resolved
@@ -376,12 +376,8 @@
 
             profileDictList = [profileDictConnectionShare, profileDictFlowsAbs, profileDictStateAbs]
 
-<<<<<<< HEAD
-            yLabels = ['Average EV connection share in kW', 'Average EV flow in kW', 'Average EV SOC in kWh']
-=======
             yLabels = ['Average EV connection share between 0 and 1', 'Average hourly electricity volume in kWh',
                        'Average EV SOC in kWh']
->>>>>>> 92fd9b83
             filenames = [flexEstimator.datasetID + '_connection', flexEstimator.datasetID + '_flows',
                                           flexEstimator.datasetID + '_state']
         self.separateLinePlots(profileDictList, show=True, write=True, flexEstimator=flexEstimator,
