__version__ = '0.1.X'
__maintainer__ = 'Niklas Wulff'
__contributors__ = 'Fabia Miorelli, Parth Butte'
__email__ = 'Niklas.Wulff@dlr.de'
__birthdate__ = '03.11.2019'
__status__ = 'prod'  # options are: dev, test, prod
__license__ = 'BSD-3-Clause'

# ----- imports & packages ------
if __package__ is None or __package__ == '':
    import sys
    from os import path

    sys.path.append(path.dirname(path.dirname(path.dirname(__file__))))

from pathlib import Path
import functools
import warnings
import math
import pandas as pd
import numpy as np
from random import seed, random

from vencopy.scripts.globalFunctions import createFileString, mergeVariables, calculateWeightedAverage, \
    writeProfilesToCSV, loadConfigDict


class FlexEstimator:
    def __init__(self, configDict: dict, ParseData, datasetID: str, transactionStartHour: pd.DataFrame):
        # def __init__(self, globalConfig: dict, flexConfig: dict, evaluatorConfig: dict, ParseData,
        #                 datasetID: str):
        """
        Class to estimate uncontrolled charging, electricity drain, grid connection, auxiliary fuel, SOC min and
        SOC max profiles based on hourly driving and boolean grid connection profiles. Requires the flexConfig file specifying
        a global value for specific electric consumption (in kWh/ 100 km) and a global rated capacity of considered
        charging stations. Automatically compiles input file names from the filekeys "inputDataDriveProfiles" /
        "inputDataPlugProfiles", runlabel (as specified in globalConfig) and datasetID (as given on instantiation). The
        number of iterations for SOC max and min calculations is defined in the function self.baseProfielCalculation as
        parameter of calcChargeMinProfiles() and calcChargeMaxProfiles(). A complete estimation consists of the
        following calls also specified in self.run():
        self.baseProfileCalculation()
        self.filter()
        self.aggregate()
        self.correct()
        self.normalize()
        self.writeOut()

        :param configDict: A dictionary containing multiple yaml config files
        :param ParseData: Class instance of type DataParser
        :param datasetID: String used for file name composition on input files
        """

        self.globalConfig = configDict['globalConfig']
        self.flexConfig = configDict['flexConfig']
        self.evaluatorConfig = configDict['evaluatorConfig']
        self.localPathConfig = configDict['localPathConfig']
        self.hourVec = range(self.globalConfig['numberOfHours'])
        self.datasetID = datasetID
        self.driveProfilesIn, self.plugProfilesIn = self.readVencoInput(datasetID=datasetID)
        self.mergeDataToWeightsAndDays(ParseData)
        self.weights = self.indexWeights(self.driveProfilesIn.loc[:, ['genericID', 'tripStartWeekday', 'tripWeight']])
        # self.outputConfig = yaml.load(open(Path(self.globalConfig['pathRelative']['config']) /
        #                                    self.globalConfig['files']['outputConfig']), Loader=yaml.SafeLoader)
        self.driveProfiles, self.plugProfiles = self.indexDriveAndPlugData(self.driveProfilesIn, self.plugProfilesIn,
                                                                           dropIdxLevel='tripWeight',
                                                                           nHours=self.globalConfig['numberOfHours'])
        self.scalarsProc = self.procScalars(self.driveProfilesIn, self.plugProfilesIn,
                                            self.driveProfiles, self.plugProfiles)
        self.plugProbFunc = self.initPlugFunc(
            self.flexConfig['plugFunction'])  # SOC dependend probability of connecting

        self.transactionStartHour = transactionStartHour

        #  Future release: In a future release, a composition approach with a dataclass based
        #  encapsulation will be pursued here. This will also make it easy to communicate the data to the outside of
        #  the class as the fields are then no longer directly in the main processing class.

        # Base profile attributes
        self.drainProfiles = None
        self.chargeProfiles = None
        self.chargeMaxProfiles = None
        self.chargeProfilesUncontrolled = None
        self.auxFuelDemandProfiles = None
        self.chargeMinProfiles = None
        # self.connectionType = None

        # Filtering attributes
        self.randNoPerProfile = None
        self.profileSelectors = None
        self.electricPowerProfiles = None
        self.plugProfilesCons = None
        self.electricPowerProfilesCons = None
        self.chargeProfilesUncontrolledCons = None
        self.auxFuelDemandProfilesCons = None
        self.profilesSOCMinCons = None
        self.profilesSOCMaxCons = None

        # Aggregation attributes
        self.plugProfilesAgg = None
        self.electricPowerProfilesAgg = None
        self.chargeProfilesUncontrolledAgg = None
        self.auxFuelDemandProfilesAgg = None
        self.plugProfilesWAgg = None
        self.electricPowerProfilesWAgg = None
        self.chargeProfilesUncontrolledWAgg = None
        self.auxFuelDemandProfilesWAgg = None
        self.plugProfilesWAggVar = None
        self.electricPowerProfilesWAggVar = None
        self.chargeProfilesUncontrolledWAggVar = None
        self.auxFuelDemandProfilesWAggVar = None

        self.socMin = None
        self.socMax = None
        self.socMinVar = None
        self.socMaxVar = None

        # Correction attributes
        self.chargeProfilesUncontrolledCorr = None
        self.electricPowerProfilesCorr = None
        self.auxFuelDemandProfilesCorr = None

        # Normalization attributes
        self.socMinNorm = None
        self.socMaxNorm = None

        # Attributes for write-out and plotting
        self.profileDictOut = {}

        print('Flex Estimator initialization complete')

<<<<<<< HEAD
=======

>>>>>>> 92fd9b83
    def readInputCSV(self, filePath) -> pd.DataFrame:
        """
        Reads input and cuts out value columns from a given CSV file.

        :param filePath: Relative file path to CSV file
        :return: Pandas dataframe with raw input from CSV file
        """
        inputRaw = pd.read_csv(filepath_or_buffer=filePath, header=0)
        inputData = inputRaw.loc[:, ~inputRaw.columns.str.match('Unnamed')]
        inputData = inputData.convert_dtypes()
        return inputData

    def booleanMapping(self, df: pd.DataFrame) -> pd.DataFrame:
        """
        Replaces given strings with python values for true or false.

        :param df: Dataframe holding strings defining true or false values
        :return: Dataframe holding true and false
        """
        dictBol = {'WAHR': True,
                   'FALSCH': False}
        outBool = df.replace(to_replace=dictBol, value=None)
        return outBool

    def readInputBoolean(self, filePath) -> pd.DataFrame:
        """
        Wrapper function for reading boolean data from CSV.

        :param filePath: Relative path to CSV file
        :return: Returns a dataframe with boolean values
        """

        inputRaw = self.readInputCSV(filePath=filePath)
        # inputData = self.booleanMapping(inputRaw)
        return inputRaw

    def readVencoInput(self, datasetID: str) -> tuple:
        """
        Initializing action for VencoPy-specific config-file, path dictionary and data read-in. The config file has
        to be a dictionary in a .yaml file containing three categories: pathRelative, pathAbsolute and files. Each
        category must contain itself a dictionary with the pathRelative to data, functions, plots, scripts, config and
        tsConfig. Absolute paths should contain the path to the output folder. Files should contain a path to scalar input
        data, and the two timeseries files inputDataDriveProfiles and inputDataPlugProfiles.

        :param config: A yaml config file holding a dictionary with the keys 'pathRelative' and 'pathAbsolute'
        :return: Returns four dataframes: A path dictionary, scalars, drive profile data and plug profile
        data, the latter three ones in a raw data format.
        """
        print('Reading Venco input scalars, drive profiles and boolean plug profiles')

<<<<<<< HEAD
        driveProfiles_raw = self.readInputCSV(
            filePath=Path(__file__).parent / self.globalConfig['pathRelative']['diaryOutput'] /
                     createFileString(globalConfig=self.globalConfig,
                                      fileKey='inputDataDriveProfiles',
                                      datasetID=datasetID))
        plugProfiles_raw = self.readInputBoolean(
            filePath=Path(__file__).parent / self.globalConfig['pathRelative']['gridOutput'] /
                     createFileString(globalConfig=self.globalConfig,
                                      fileKey='inputDataPlugProfiles',
                                      datasetID=datasetID))

=======
        driveProfiles_raw = self.readInputCSV(Path(self.localPathConfig['pathAbsolute']['vencoPyRoot']) / self.globalConfig['pathRelative']['diaryOutput'] / 
                                                createFileString(globalConfig=self.globalConfig,
                                                                fileKey='inputDataDriveProfiles',
                                                                datasetID=datasetID))
        plugProfiles_raw = self.readInputBoolean(Path(self.localPathConfig['pathAbsolute']['vencoPyRoot']) / self.globalConfig['pathRelative']['gridOutput'] /
                                                 createFileString(globalConfig=self.globalConfig,
                                                                  fileKey='inputDataPlugProfiles',
                                                                  datasetID=datasetID))
                                                                  
>>>>>>> 92fd9b83
        print('There are ' + str(len(driveProfiles_raw)) + ' drive profiles and ' +
              str(len(driveProfiles_raw)) + ' plug profiles.')

        return driveProfiles_raw, plugProfiles_raw

    def procScalars(self, driveProfiles_raw, plugProfiles_raw, driveProfiles: pd.DataFrame,
                    plugProfiles: pd.DataFrame):
        """
        Calculates some scalars from the input data such as the number of hours of drive and plug profiles, the number of
        profiles etc.

        :param driveProfiles: Input drive profile input data frame with timestep specific driving distance in km
        :param plugProfiles: Input plug profile input data frame with timestep specific boolean grid connection values
        :return: Returns a dataframe of processed scalars including number of profiles and number of hours per profile
        """

        noHoursDrive = len(driveProfiles.columns)
        noHoursPlug = len(plugProfiles.columns)
        noDriveProfilesIn = len(driveProfiles)
        noPlugProfilesIn = len(plugProfiles)
        scalarsProc = {'nHoursDrive': noHoursDrive,
                       'nHoursPlug': noHoursPlug,
                       'nDriveProfilesIn': noDriveProfilesIn,
                       'nPlugProfilesIn': noPlugProfilesIn}
        if noHoursDrive == noHoursPlug:
            scalarsProc['nHours'] = noHoursDrive
        else:
            warnings.warn('Length of drive and plug input data differ! This will at the latest crash in calculating '
                          'profiles for SoC max')
        return scalarsProc

    def indexWeights(self, weights: pd.DataFrame) -> pd.DataFrame:
        """
        Reduces the dtype from string to float if possible and sets the index of the weights to align with the indices
        of drive and plug profiles (genericID and tripStartWeekday).

        :param weights: dataframe containing the MiD trip weights of the original trips
        :return: An indexed pandas DataFrame of the MiD trip weights
        """
        weights = weights.convert_dtypes()
        return weights.set_index(['genericID', 'tripStartWeekday'], drop=True)

    def findIndexCols(self, data: pd.DataFrame, nHours: int) -> list:
        """
        Identifies columns that contain index strings rather than numeric data. It does so by checking for column
        names equal to the numbers from 0 to the number of hours.

        :param data: Pandas DataFrame where index columns should be found
        :param nHours: Integer giving the analyzed number of hours
        :return: List of index columns
        """

        dataCols = [str(i) for i in range(0, nHours + 1)]
        return data.columns[~data.columns.isin(dataCols)]

    def indexProfile(self, data: pd.DataFrame, nHours: int) -> pd.DataFrame:
        """
        Takes raw data as input and indices different profiles with the specified index columns und an unstacked form.

        :param driveProfiles_raw: Dataframe of raw drive profiles in km with as many index columns as elements
            of the list in given in indices. One column represents one timestep, e.g. hour.
        :param plugProfiles_raw: Dataframe of raw plug profiles as boolean values with as many index columns
            as elements of the list in given in indices. One column represents one timestep e.g. hour.
        :param indices: List of column names given as strings.
        :return: Two indexed dataframes with index columns as given in argument indices separated from data columns
        """

        indexCols = self.findIndexCols(data=data, nHours=nHours)
        data = data.convert_dtypes()  # Reduce column data types if possible (specifically genericID column to int)
        dataIndexed = data.set_index(list(indexCols))

        # Typecast column indices to int for later looping over a range
        dataIndexed.columns = dataIndexed.columns.astype(int)
        return dataIndexed

    def indexDriveAndPlugData(self, driveData: pd.DataFrame, plugData: pd.DataFrame, dropIdxLevel: str,
                              nHours: int) -> tuple:
        """
        Wrapper function for indexing drive and plug profiles so that value columns are all made up of hourly data.

        :param driveData: Hourly drive data for individual vehicles as floats
        :param plugData: Hourly plug data for individual vehicles as boolean
        :param dropIdxLevel: Column to be dropped
        :param nHours: Integer specifying the number of values columns
        :return: Tuple of indexed drive and plug profiles as pandas DataFrames
        """
        driveProfiles = self.indexProfile(data=driveData, nHours=nHours)
        plugProfiles = self.indexProfile(data=plugData, nHours=nHours)
        return driveProfiles.droplevel(dropIdxLevel), plugProfiles.droplevel(dropIdxLevel)

    def mergeDataToWeightsAndDays(self, ParseData):
        """
        Function to merging weekday and trip weight data to driving and plugging data of respective personHHIDs. It is
        assumed that trips occur on one day and trip weights are equal for all trips of one genericID

        :param ParseData: Class instance of type DataParser
        :return: None
        """

        self.driveProfilesIn = mergeVariables(data=self.driveProfilesIn, variableData=ParseData.data,
                                              variables=['tripStartWeekday', 'tripWeight'])
        self.plugProfilesIn = mergeVariables(data=self.plugProfilesIn, variableData=ParseData.data,
                                             variables=['tripStartWeekday', 'tripWeight'])

    def initPlugFunc(self, params: dict):
        """
        Initialization of plugging probability function as defined by the parameters in flexConfig

        :param params: Function parameters
        :return: Function object Plug probability (SOC)
        """
        return lambda x: 1 - 1 / (1 + math.exp(-params['k'] * (x - params['SOC'])))

    def calcDrainProfiles(self, driveProfiles: pd.DataFrame, flexConfig: dict) -> pd.DataFrame:
        """
        Calculates electrical consumption profiles from drive profiles assuming specific consumption (in kWh/100 km)
        given in scalar input data file.

        :param driveProfiles: indexed profile file
        :param flexConfig: YAML config which holds all relative paths and filenames for flexEstimators.py
        :return: Returns a dataframe with consumption profiles in kWh/h in same format and length as driveProfiles but
        scaled with the specific consumption assumption.
        """

        return driveProfiles * flexConfig['inputDataScalars'][self.datasetID]['Electric_consumption'] / float(100)

    def calcChargeProfiles(self, plugProfiles: pd.DataFrame, flexConfig, model: str) -> pd.DataFrame:
        '''
        Calculates the maximum possible charge power based on the plug profile assuming the charge column power
        given in the scalar input data file (so far under Panschluss).

        :param plugProfiles: indexed boolean profiles for vehicle connection to grid
        :param flexConfig: YAML config which holds all relative paths and filenames for flexEstimators.py
        :return: Returns scaled plugProfile in the same format as plugProfiles.
        '''

        if model == 'distribution':
            plugProfiles = plugProfiles * flexConfig['inputDataScalars'][self.datasetID][
                'Probability_based_rated_power_of_charging_column']
        elif model == 'simpleGrid':
            plugProfiles = plugProfiles * flexConfig['inputDataScalars'][self.datasetID][
                'Rated_power_of_charging_column']
        return plugProfiles

    def calcChargeMaxProfiles(self, chargeProfiles: pd.DataFrame, consumptionProfiles: pd.DataFrame, batCap: np.float,
                              minSOC: np.float, maxSOC: np.float, nIter: int, probabilisticPlug: bool,
                              discretePlug: bool) -> pd.DataFrame:
        """
        Calculates all maximum SoC profiles under the assumption that batteries are always charged as soon as they
        are plugged to the grid. Values are assured to not fall below SoC_min * battery capacity or surpass
        SoC_max * battery capacity. Relevant profiles are chargeProfile and consumptionProfile. An iteration assures
        the boundary condition of chargeMaxProfile(0) = chargeMaxProfile(len(profiles)). The number of iterations
        is given as parameter.

        :param chargeProfiles: Indexed dataframe of maximum capacity for charging in each hour.
        :param consumptionProfiles: Indexed dataframe of consumptionProfiles.
        :param flexConfig: YAML config holds all relative paths and filenames for flexEstimators.py
        :param scalarsProc: DataFrame holding information about profile length and number of hours.
        :param nIter: Number of iterations to assure that the minimum and maximum value are approximately the same
        :return: Returns an indexed DataFrame with the same length and form as chargProfiles and consumptionProfiles,
        containing single-profile SOC max values for each hour in each profile.
        """

        chargeMaxProfiles = chargeProfiles.copy()  # absolute battery fill in kWh
        socMaxProfiles = chargeProfiles.copy()  # relative to battery capacity between 0 and 1
        plugProbability = chargeProfiles.copy()
        discretePlugChoice = pd.DataFrame(data=True, index=chargeProfiles.index, columns=chargeProfiles.columns)
        self.transactionStartHour.set_index(chargeProfiles.index, inplace=True)
        self.transactionStartHour.columns = self.transactionStartHour.columns.astype(int)
        nProf = len(chargeProfiles)
        batCapMin = batCap * minSOC  # absolute in kWh
        batCapMax = batCap * maxSOC
        nHours = self.scalarsProc['nHours']
        np.random.seed(42)
        randomProb = pd.DataFrame(np.random.uniform(0, 1, size=(len(chargeProfiles.index), len(chargeProfiles.columns)))
                                  , columns=list(chargeProfiles.columns), index=chargeProfiles.index)
        for idxIt in range(nIter):
            print(f'Starting with iteration {idxIt}')
            for iHour in range(nHours):
                if iHour == 0:
                    socMaxProfiles[iHour] = chargeMaxProfiles[iHour] / batCapMax
                    if probabilisticPlug:
                        # Calculate if an owner is connecting their car or not: connectionEvent (True/False) * connectionChoice (probability)
                        plugProbability[iHour] = self.transactionStartHour[iHour] * \
                                                 socMaxProfiles[nHours - 1].apply(self.plugProbFunc)

                        # Set all hours from current to end to respective plug choice
                        plugChoiceHour = plugProbability[iHour] >= randomProb[iHour]
                        discretePlugChoice.loc[plugChoiceHour, iHour:] = True
                        discretePlugChoice.loc[self.transactionStartHour[iHour] & ~plugChoiceHour, iHour:] = False
                        discretePlugChoice.loc[~self.transactionStartHour[iHour] & ~plugChoiceHour,
                        iHour: iHour] = False  # set column slice to iHour instead of iHour:iHour
                        discretePlugChoice[iHour] = discretePlugChoice[nHours - 1].where(
                            cond=discretePlugChoice[nHours - 1]==True, other=discretePlugChoice[iHour])

                        # Calculate and append column with new SoC Max value for comparison and cleaner code
                        chargeMaxProfiles['newCharge'] = chargeMaxProfiles[nHours - 1] + \
                                                         chargeProfiles[iHour] * discretePlugChoice[iHour].astype(int) - \
                                                         consumptionProfiles[iHour]

                        # Ensure that chargeMaxProfiles values are between batCapMin and batCapMax
                        chargeMaxProfiles[iHour] \
                            = chargeMaxProfiles['newCharge'].where(cond=chargeMaxProfiles['newCharge'] <= batCapMax,
                                                                   other=batCapMax)
                        chargeMaxProfiles[iHour] \
                            = chargeMaxProfiles[iHour].where(cond=chargeMaxProfiles[iHour] >= batCapMin,
                                                             other=batCapMin)

                    elif discretePlug:
                        plugChoiceHour = socMaxProfiles[iHour] <= self.flexConfig['inputDataScalars'] \
                                                    [self.datasetID]['SoC_plugging_threshold']
                        discretePlugChoice.loc[self.transactionStartHour[iHour] & plugChoiceHour, iHour:] = True
                        discretePlugChoice[iHour] = discretePlugChoice[nHours - 1].where(
                            cond=discretePlugChoice[nHours - 1] == True, other=False)

                        # Calculate and append column with new SoC Max value for comparison and cleaner code
                        chargeMaxProfiles['newCharge'] = chargeMaxProfiles[nHours - 1] + chargeProfiles[iHour] * \
                                                         discretePlugChoice[iHour].astype(int) - \
                                                         consumptionProfiles[iHour]

                        # Ensure that chargeMaxProfiles values are between batCapMin and batCapMax
                        chargeMaxProfiles[iHour] \
                            = chargeMaxProfiles['newCharge'].where(cond=chargeMaxProfiles['newCharge'] <= batCapMax,
                                                                   other=batCapMax)
                        chargeMaxProfiles[iHour] \
                            = chargeMaxProfiles[iHour].where(cond=chargeMaxProfiles[iHour] >= batCapMin,
                                                             other=batCapMin)

                    else:
                        chargeMaxProfiles[iHour] = chargeMaxProfiles[nHours - 1].where(
                            cond=chargeMaxProfiles[nHours - 1] <= batCapMax, other=batCapMax)
                        socMaxProfiles[iHour] = chargeMaxProfiles[iHour] / batCapMax
                else:
                    socMaxProfiles[iHour] = chargeMaxProfiles[iHour] / batCapMax
                    if probabilisticPlug:
                        # Calculate if an owner is connecting their car or not:
                        # connectionEvent (True/False) * connectionChoice (probability)
                        plugProbability[iHour] = self.transactionStartHour[iHour] * \
                                                 socMaxProfiles[iHour].apply(self.plugProbFunc)

                        # Set all hours from current to end to respective plug choice
                        plugChoiceHour = plugProbability[iHour] >= randomProb[iHour]
                        discretePlugChoice[iHour] = discretePlugChoice[iHour - 1]
                        discretePlugChoice.loc[plugChoiceHour, iHour:] = True
                        # discretePlugChoice.loc[~plugChoiceHour, iHour:] = False
                        discretePlugChoice.loc[self.transactionStartHour[iHour] & ~plugChoiceHour, iHour:] = False

                        # Calculate and append column with new SoC Max value for comparison and cleaner code
                        chargeMaxProfiles['newCharge'] = chargeMaxProfiles[iHour - 1] + \
                                                         chargeProfiles[iHour] * discretePlugChoice[iHour].astype(int) - \
                                                         consumptionProfiles[iHour]
                        # Ensure that chargeMaxProfiles values are between batCapMin and batCapMax
                        chargeMaxProfiles[iHour] \
                            = chargeMaxProfiles['newCharge'].where(cond=chargeMaxProfiles['newCharge'] <= batCapMax,
                                                                   other=batCapMax)
                        chargeMaxProfiles[iHour] \
                            = chargeMaxProfiles[iHour].where(cond=chargeMaxProfiles[iHour] >= batCapMin,
                                                             other=batCapMin)

                    elif discretePlug:
                        plugChoiceHour = socMaxProfiles[iHour] <= self.flexConfig['inputDataScalars'] \
                            [self.datasetID]['SoC_plugging_threshold']
                        discretePlugChoice[iHour] = discretePlugChoice[iHour - 1]
                        discretePlugChoice.loc[self.transactionStartHour[iHour] & plugChoiceHour,  iHour:] = True
                        discretePlugChoice.loc[self.transactionStartHour[iHour] & ~plugChoiceHour, iHour:] = False

                        # Calculate and append column with new SoC Max value for comparison and cleaner code
                        chargeMaxProfiles['newCharge'] = chargeMaxProfiles[iHour - 1] + \
                                                         chargeProfiles[iHour] * discretePlugChoice[iHour].astype(int) - \
                                                         consumptionProfiles[iHour]
                        # Ensure that chargeMaxProfiles values are between batCapMin and batCapMax
                        chargeMaxProfiles[iHour] \
                            = chargeMaxProfiles['newCharge'].where(
                            cond=chargeMaxProfiles['newCharge'] <= batCapMax, other=batCapMax)
                        chargeMaxProfiles[iHour] \
                            = chargeMaxProfiles[iHour].where(cond=chargeMaxProfiles[iHour] >= batCapMin,
                                                             other=batCapMin)

                    else:
                        # Calculate and append column with new SoC Max value for comparison and cleaner code
                        chargeMaxProfiles['newCharge'] = chargeMaxProfiles[iHour - 1] + \
                                                         chargeProfiles[iHour] - \
                                                         consumptionProfiles[iHour]

                        # Ensure that chargeMaxProfiles values are between batCapMin and batCapMax
                        chargeMaxProfiles[iHour] \
                            = chargeMaxProfiles['newCharge'].where(cond=chargeMaxProfiles['newCharge'] <= batCapMax,
                                                                   other=batCapMax)
                        chargeMaxProfiles[iHour] \
                            = chargeMaxProfiles[iHour].where(cond=chargeMaxProfiles[iHour] >= batCapMin,
                                                             other=batCapMin)

            # used for debugging plugging choices
            # if 6 <= idxIt <= 12:
            #     plt.hist(chargeMaxProfiles[23], bins= np.arange(0,50,2))
            #     plt.xlabel('Battery SOC (kWh)')
            #     plt.ylabel('Number of vehicles')
            #     plt.title('SOC 24th hour-' +str(idxIt) +'th iteration- SoC based Plugging')
            #     plt.ylim([0, 16000])
            #     plt.grid(True)
            #     plt.savefig('ChargeMaxProfiles24th hour-' + str(idxIt) + '.png')
            #     plt.show()

            devCrit = chargeMaxProfiles[nHours - 1].sum() - chargeMaxProfiles[0].sum()
            print(f'Aggregated difference of first and last hour: {devCrit}')

        chargeMaxProfiles.drop(labels='newCharge', axis='columns', inplace=True)
        return chargeMaxProfiles

    def calcChargeProfilesUncontrolled(self, chargeMaxProfiles: pd.DataFrame,
                                       scalarsProc: pd.DataFrame) -> pd.DataFrame:
        """
        Calculates uncontrolled electric charging based on SoC Max profiles for each hour for each profile.

        :param chargeMaxProfiles: Dataframe holding timestep dependent SOC max values for each profile.
        :param scalarsProc: VencoPy Dataframe holding meta-information about read-in profiles.
        :return: Returns profiles for uncontrolled charging under the assumption that charging occurs as soon as a
        vehicle is connected to the grid up to the point that the maximum battery SOC is reached or the connection
        is interrupted. DataFrame has the same format as chargeMaxProfiles.
        """

        chargeMaxProfiles = chargeMaxProfiles.copy()
        chargeProfilesUncontrolled = chargeMaxProfiles.copy()
        nHours = scalarsProc['nHours']

        for iHour in range(nHours):
            if iHour != 0:
                chargeProfilesUncontrolled[iHour] = (chargeMaxProfiles[iHour] - chargeMaxProfiles[iHour - 1]).where(
                    cond=chargeMaxProfiles[iHour] >= chargeMaxProfiles[iHour - 1], other=0)

        # set value of uncontrolled charging for first hour to average between hour 1 and hour 23
        # because in calcChargeMax iteration the difference is minimized.
        chargeProfilesUncontrolled[0] = \
            (chargeProfilesUncontrolled[1] + chargeProfilesUncontrolled[nHours - 1]) / 2
        return chargeProfilesUncontrolled

    def calcDriveProfilesFuelAux(self, chargeMaxProfiles: pd.DataFrame, chargeProfilesUncontrolled: pd.DataFrame,
                                 driveProfiles: pd.DataFrame, flexConfig,
                                 scalarsProc: pd.DataFrame) -> pd.DataFrame:
        # FixMe: alternative vectorized format for looping over columns? numpy, pandas: broadcasting-rules
        """
         Calculates necessary fuel consumption profile of a potential auxilliary unit (e.g. a gasoline motor) based
        on gasoline consumption given in scalar input data (in l/100 km). Auxilliary fuel is needed if an hourly
        mileage is higher than the available SoC Max in that hour.

        :param chargeMaxProfiles: Dataframe holding hourly maximum SOC profiles in kWh for all profiles
        :param chargeProfilesUncontrolled: Dataframe holding hourly uncontrolled charging values in kWh/h for all
               profiles
        :param driveProfiles: Dataframe holding hourly electric driving demand in kWh/h for all profiles.
        :param flexConfig: YAML config which holds all relative paths and filenames for flexEstimators.py
        :param scalarsProc: Dataframe holding meta-infos about the input
        :return: Returns a DataFrame with single-profile values for back-up fuel demand in the case a profile cannot
        completely be fulfilled with electric driving under the given consumption and battery size assumptions.
        """

        # Future release:
        # the hardcoding of the column names can cause a lot of problems for people later on if we do not ship
        # the date with the tool. I would recommend to move these column names to a config file similar to i18n
        # strategies
        consumptionPower = flexConfig['inputDataScalars'][self.datasetID]['Electric_consumption']
        consumptionFuel = flexConfig['inputDataScalars'][self.datasetID]['Fuel_consumption']

        # initialize data set for filling up later on
        driveProfilesFuelAux = chargeMaxProfiles.copy()
        nHours = scalarsProc['nHours']

        for iHour in range(nHours):
            if iHour != 0:
                driveProfilesFuelAux[iHour] = (consumptionFuel / consumptionPower) * \
                                              (driveProfiles[iHour] * consumptionPower / 100 -
                                               chargeProfilesUncontrolled[iHour] -
                                               (chargeMaxProfiles[iHour - 1] - chargeMaxProfiles[iHour]))

        # Setting value of hour=0 equal to the average of hour=1 and last hour
        driveProfilesFuelAux[0] = (driveProfilesFuelAux[nHours - 1] + driveProfilesFuelAux[1]) / 2
        driveProfilesFuelAux = driveProfilesFuelAux.astype(float).round(4)
        return driveProfilesFuelAux

    def calcChargeMinProfiles(self, chargeProfiles: pd.DataFrame, consumptionProfiles: pd.DataFrame,
                              driveProfilesFuelAux: pd.DataFrame, nIter: int = 3) -> pd.DataFrame:
        """
        Calculates minimum SoC profiles assuming that the hourly mileage has to exactly be fulfilled but no battery charge
        is kept inspite of fulfilling the mobility demand. It represents the minimum charge that a vehicle battery has to
        contain in order to fulfill all trips.
        An iteration is performed in order to assure equality of the SoCs at beginning and end of the profile.

        :param chargeProfiles: Charging profiles with techno-economic assumptions on connection power.
        :param consumptionProfiles: Profiles giving consumed electricity for each trip in each hour assuming specified
            consumption.
        :param driveProfilesFuelAux: Auxilliary fuel demand for fulfilling trips if purely electric driving doesn't suffice.
        :param scalarsProc: Number of profiles and number of hours of each profile.
        :param nIter: Gives the number of iterations to fulfill the boundary condition of the SoC equalling in the first
            and in the last hour of the profile.
        :return: Returns an indexed DataFrame containing minimum SOC values for each profile in each hour in the same
            format as chargeProfiles, consumptionProfiles and other input parameters.
        """
        chargeMinProfiles = chargeProfiles.copy()
        batCapMin = self.flexConfig['inputDataScalars'][self.datasetID]['Battery_capacity'] * \
                    self.flexConfig['inputDataScalars'][self.datasetID]['Minimum_SOC']
        batCapMax = self.flexConfig['inputDataScalars'][self.datasetID]['Battery_capacity'] * \
                    self.flexConfig['inputDataScalars'][self.datasetID]['Maximum_SOC']
        consElectric = self.flexConfig['inputDataScalars'][self.datasetID]['Electric_consumption']
        consGasoline = self.flexConfig['inputDataScalars'][self.datasetID]['Fuel_consumption']
        nHours = self.scalarsProc['nHours']
        for idxIt in range(nIter):
            for iHour in range(nHours):
                if iHour == nHours - 1:
                    chargeMinProfiles[iHour] = chargeMinProfiles[0].where(cond=batCapMin <= chargeMinProfiles[iHour],
                                                                          other=batCapMin)
                else:
                    # Calculate and append column with new SOC Max value for comparison and nicer code
                    chargeMinProfiles['newCharge'] = chargeMinProfiles[iHour + 1] + \
                                                     consumptionProfiles[iHour + 1] - \
                                                     chargeProfiles[iHour + 1] - \
                                                     (driveProfilesFuelAux[iHour + 1] * consElectric / consGasoline)

                    # Ensure that chargeMinProfiles values are between batCapMin and batCapMax
                    chargeMinProfiles[iHour] \
                        = chargeMinProfiles['newCharge'].where(cond=chargeMinProfiles['newCharge'] >= batCapMin,
                                                               other=batCapMin)
                    chargeMinProfiles[iHour] \
                        = chargeMinProfiles[iHour].where(cond=chargeMinProfiles[iHour] <= batCapMax, other=batCapMax)

            devCrit = chargeMinProfiles[nHours - 1].sum() - chargeMinProfiles[0].sum()
            print(devCrit)
        chargeMinProfiles.drop(labels='newCharge', axis='columns', inplace=True)
        return chargeMinProfiles

    def baseProfileCalculation(self):
        """
        Wrapper function for first part of flexibility estimation calculating the six resulting profiles for all
        individual vehicles. The number of iterations for calcChargeMaxProfiles() and calcChargeMinProfiles() can be
        specified here.

        :return: None
        """

        self.drainProfiles = self.calcDrainProfiles(driveProfiles=self.driveProfiles, flexConfig=self.flexConfig)
        self.chargeProfiles = self.calcChargeProfiles(plugProfiles=self.plugProfiles, flexConfig=self.flexConfig,
                                                      model='distribution') #model: 'simpleGrid', 'distribution'
        self.chargeMaxProfiles = self.calcChargeMaxProfiles(chargeProfiles=self.chargeProfiles,
                                                            consumptionProfiles=self.drainProfiles, nIter=10,
                                                            batCap=self.flexConfig['inputDataScalars'][self.datasetID][
                                                                'Battery_capacity'],
                                                            minSOC=self.flexConfig['inputDataScalars'][self.datasetID][
                                                                'Minimum_SOC'],
                                                            maxSOC=self.flexConfig['inputDataScalars'][self.datasetID][
                                                                'Maximum_SOC'],
                                                            probabilisticPlug=False, discretePlug=False)
        # self.connectionType = self.assignConnectionType()
        self.chargeProfilesUncontrolled = self.calcChargeProfilesUncontrolled(chargeMaxProfiles=self.chargeMaxProfiles,
                                                                              scalarsProc=self.scalarsProc)
        self.auxFuelDemandProfiles = self.calcDriveProfilesFuelAux(chargeMaxProfiles=self.chargeMaxProfiles,
                                                                   chargeProfilesUncontrolled=self.chargeProfilesUncontrolled,
                                                                   driveProfiles=self.driveProfiles,
                                                                   flexConfig=self.flexConfig,
                                                                   scalarsProc=self.scalarsProc)
        self.chargeMinProfiles = self.calcChargeMinProfiles(chargeProfiles=self.chargeProfiles,
                                                            consumptionProfiles=self.drainProfiles,
                                                            driveProfilesFuelAux=self.auxFuelDemandProfiles)  # potentially specify nIter here

        print(f'Base profile calculation complete for dataset {self.datasetID}')

    def createRandNo(self, driveProfiles: pd.DataFrame, setSeed=1):
        """
        Creates a random number between 0 and 1 for each profile based on driving profiles.

        :param driveProfiles: Dataframe holding hourly electricity consumption values in kWh/h for all profiles
        :param setSeed: Seed for reproducing stochasticity. Scalar number.
        :return: Returns an indexed series with the same indices as dirveProfiles with a random number between 0 and 1 for
        each index.
        """

        idxData = driveProfiles.copy()
        seed(setSeed)  # seed random number generator for reproducibility
        idxData['randNo'] = np.random.random(len(idxData))
        idxData['randNo'] = [random() for _ in
                             range(len(idxData))]  # generate one random number for each profile / index
        randNo = idxData.loc[:, 'randNo']
        return randNo

    def calcProfileSelectors(self, chargeProfiles: pd.DataFrame,
                             consumptionProfiles: pd.DataFrame,
                             driveProfiles: pd.DataFrame,
                             driveProfilesFuelAux: pd.DataFrame,
                             randNos: pd.DataFrame,
                             fuelDriveTolerance,
                             isBEV: bool) -> pd.DataFrame:
        """
        This function calculates two filters. The first filter, filterCons, excludes profiles that depend on auxiliary
        fuel with an option of a tolerance (bolFuelDriveTolerance) and those that don't reach a minimum daily average for
        mileage (bolMinDailyMileage).
        A second filter filterDSM excludes profiles where charging throughout the day supplies less energy than necessary
        for the respective trips (bolConsumption) and those where the battery doesn't suffice the mileage (bolSuffBat).

        :param chargeProfiles: Indexed DataFrame giving hourly charging profiles
        :param consumptionProfiles: Indexed DataFrame giving hourly consumption profiles
        :param driveProfiles:  Indexed DataFrame giving hourly electricity demand profiles for driving.
        :param driveProfilesFuelAux: Indexed DataFrame giving auxiliary fuel demand.
        :param randNos: Indexed Series giving a random number between 0 and 1 for each profiles.
        :param fuelDriveTolerance: Give a threshold value how many liters may be needed throughout the course of a day
        in order to still consider the profile.
        :param isBEV: Boolean value. If true, more 2030 profiles are taken into account (in general).
        :return: The bool indices are written to one DataFrame in the DataManager with the columns randNo, indexCons and
        indexDSM and the same indices as the other profiles.
        """

        boolBEV = self.flexConfig['inputDataScalars'][self.datasetID]['Is_BEV?']
        minDailyMileage = self.flexConfig['inputDataScalars'][self.datasetID]['Minimum_daily_mileage']
        batSize = self.flexConfig['inputDataScalars'][self.datasetID]['Battery_capacity']
        socMax = self.flexConfig['inputDataScalars'][self.datasetID]['Maximum_SOC']
        socMin = self.flexConfig['inputDataScalars'][self.datasetID]['Minimum_SOC']
        filterCons = driveProfiles.copy()
        filterCons['randNo'] = randNos
        filterCons['bolFuelDriveTolerance'] = driveProfilesFuelAux.sum(axis='columns') * boolBEV < fuelDriveTolerance
        filterCons['bolMinDailyMileage'] = driveProfiles.sum(axis='columns') > \
                                           (2 * randNos * minDailyMileage + (1 - randNos) * minDailyMileage * isBEV)
        filterCons['indexCons'] = filterCons.loc[:, 'bolFuelDriveTolerance'] & filterCons.loc[:, 'bolMinDailyMileage']
        filterCons['bolConsumption'] = consumptionProfiles.sum(axis=1) < chargeProfiles.sum(axis=1)
        filterCons['bolSuffBat'] = consumptionProfiles.sum(axis=1) < batSize * (socMax - socMin)
        filterCons['indexDSM'] = filterCons['indexCons'] & filterCons['bolConsumption'] & filterCons['bolSuffBat']

        print('There are ' + str(sum(filterCons['indexCons'])) + ' considered profiles and ' + \
              str(sum(filterCons['indexDSM'])) + ' DSM eligible profiles.')
        filterCons_out = filterCons.loc[:, ['randNo', 'indexCons', 'indexDSM']]
        return filterCons_out

    def calcElectricPowerProfiles(self, consumptionProfiles: pd.DataFrame, driveProfilesFuelAux: pd.DataFrame,
                                  filterCons: pd.DataFrame, filterIndex) -> pd.DataFrame:
        """
        Calculates electric power profiles that serve as outflow of the fleet batteries.

        :param consumptionProfiles: Indexed DataFrame containing electric vehicle consumption profiles.
        :param driveProfilesFuelAux: Indexed DataFrame containing
        :param flexConfig: YAML config which holds all relative paths and filenames for flexEstimators.py
        :param filterCons: Dataframe containing one boolean filter value for each profile
        :param scalarsProc: Dataframe containing meta information of input profiles
        :param filterIndex: Can be either 'indexCons' or 'indexDSM' so far. 'indexDSM' applies stronger filters and results
        are thus less representative.
        :return: Returns electric demand from driving filtered and aggregated to one fleet.
        """

        consumptionPower = self.flexConfig['inputDataScalars'][self.datasetID]['Electric_consumption']
        consumptionFuel = self.flexConfig['inputDataScalars'][self.datasetID]['Fuel_consumption']
        indexCons = filterCons.loc[:, 'indexCons']
        indexDSM = filterCons.loc[:, 'indexDSM']
        nHours = self.scalarsProc['nHours']
        electricPowerProfiles = consumptionProfiles.copy()
        for iHour in range(nHours):
            electricPowerProfiles[iHour] = (consumptionProfiles[iHour] - driveProfilesFuelAux[iHour] *
                                            (consumptionPower / consumptionFuel))
            if filterIndex == 'indexCons':
                electricPowerProfiles[iHour] = electricPowerProfiles[iHour] * indexCons
            elif filterIndex == 'indexDSM':
                electricPowerProfiles[iHour] = electricPowerProfiles[iHour] * indexDSM.astype(int)
        return electricPowerProfiles

    def setUnconsideredBatProfiles(self, chargeMaxProfiles: pd.DataFrame, chargeMinProfiles: pd.DataFrame,
                                   filterCons: pd.DataFrame, minValue, maxValue):
        """
        Sets all profile values with filterCons = False to extreme values. For SoC max profiles, this means a value
        that is way higher than SoC max capacity. For SoC min this means usually 0. This setting is important for the
        next step of filtering out extreme values.

        :param chargeMaxProfiles: Dataframe containing hourly maximum SOC profiles for all profiles
        :param chargeMinProfiles: Dataframe containing hourly minimum SOC profiles for all profiles
        :param filterCons: Dataframe containing one boolean value for each profile
        :param minValue: Value that non-reasonable values of SoC min profiles should be set to.
        :param maxValue: Value that non-reasonable values of SoC max profiles should be set to.
        :return: Writes the two profiles files 'chargeMaxProfilesDSM' and 'chargeMinProfilesDSM' to the DataManager.
        """

        chargeMinProfilesDSM = chargeMinProfiles.copy()
        chargeMaxProfilesDSM = chargeMaxProfiles.copy()
        try:
            chargeMinProfilesDSM.loc[~filterCons['indexDSM'].astype('bool'), :] = minValue
            chargeMaxProfilesDSM.loc[~filterCons['indexDSM'].astype('bool'), :] = maxValue
        except Exception as E:
            print("Declaration doesn't work. "
                  "Maybe the length of filterCons differs from the length of chargeMaxProfiles")
            raise E
        return chargeMaxProfilesDSM, chargeMinProfilesDSM

    def filterConsProfiles(self, profile: pd.DataFrame, filterCons: pd.DataFrame, critCol) -> pd.DataFrame:
        """
        Filter out all profiles from given profile types whose boolean indices (so far DSM or cons) are FALSE.

        :param profile: Dataframe of hourly values for all filtered profiles
        :param filterCons: Identifiers given as list of string to store filtered profiles back into the DataManager
        :param critCol: Criterium column for filtering
        :return: Stores filtered profiles in the DataManager under keys given in dmgrNames
        """

        outputProfile = profile.loc[filterCons[critCol], :]
        return outputProfile

    def socProfileSelection(self, profilesMin: pd.DataFrame, profilesMax: pd.DataFrame, filter, alpha) -> tuple:
        """
        Selects the nth highest value for each hour for min (max profiles based on the percentage given in parameter
        'alpha'. If alpha = 10, the 10%-biggest (10%-smallest) value is selected, all other values are disregarded.
        Currently, in the Venco reproduction phase, the hourly values are selected independently of each other. min and max
        profiles have to have the same number of columns.

        :param profilesMin: Profiles giving minimum hypothetic SOC values to supply the driving demand at each hour
        :param profilesMax: Profiles giving maximum hypothetic SOC values if vehicle is charged as soon as possible
        :param filter: Filter method. Currently implemented: 'singleValue'
        :param alpha: Percentage, giving the amount of profiles whose mobility demand can not be fulfilled after selection.
        :return: Returns the two profiles 'socMax' and 'socMin' in the same time resolution as input profiles.
        """

        profilesMin = profilesMin.convert_dtypes()
        profilesMax = profilesMax.convert_dtypes()
        noProfiles = len(profilesMin)
        noProfilesFilter = int(alpha / 100 * noProfiles)
        if filter == 'singleValue':
            profileMinOut = profilesMin.iloc[0, :].copy()
            for col in profilesMin:
                profileMinOut[col] = min(profilesMin[col].nlargest(noProfilesFilter))

            profileMaxOut = profilesMax.iloc[0, :].copy()
            for col in profilesMax:
                profileMaxOut[col] = max(profilesMax[col].nsmallest(noProfilesFilter))

        else:
            raise ValueError('You selected a filter method that is not implemented.')
        return profileMinOut, profileMaxOut

    def normalizeProfiles(self, socMin: pd.Series, socMax: pd.Series) -> \
            tuple:
        """
        Normalizes given profiles with a given scalar reference.

        :param scalars: Dataframe containing technical assumptions e.g. battery capacity
        :param socMin: Minimum SOC profile subject to normalization
        :param socMax: Minimum SOC profile subject to normalization
        :param normReferenceParam: Reference parameter that is taken for normalization.
        This has to be given in scalar input data and is most likely the 'Battery_capacity'.
        :return: Writes the normalized profiles to the DataManager under the specified keys
        """

        normReference = self.flexConfig['inputDataScalars'][self.datasetID]['Battery_capacity']
        socMinNorm = socMin.div(float(normReference))
        socMaxNorm = socMax.div(float(normReference))
        return socMinNorm, socMaxNorm

    def filter(self):
        """
        Wrapper function to carry out filtering and selection procedures. A tolerance for needing additional fuel to
        carry out trips can be specified to keep profiles in the analyzed data basis.

        :return: None
        """

        self.randNoPerProfile = self.createRandNo(driveProfiles=self.driveProfiles)
        self.profileSelectors = self.calcProfileSelectors(chargeProfiles=self.chargeProfiles,
                                                          consumptionProfiles=self.drainProfiles,
                                                          driveProfiles=self.driveProfiles,
                                                          driveProfilesFuelAux=self.auxFuelDemandProfiles,
                                                          randNos=self.randNoPerProfile,
                                                          fuelDriveTolerance=1, isBEV=True)

        # Additional fuel consumption is subtracted from the consumption
        self.electricPowerProfiles = self.calcElectricPowerProfiles(consumptionProfiles=self.drainProfiles,
                                                                    driveProfilesFuelAux=self.auxFuelDemandProfiles,
                                                                    filterCons=self.profileSelectors,
                                                                    filterIndex='indexDSM')

        # Profile filtering for flow profiles
        self.plugProfilesCons = self.filterConsProfiles(profile=self.plugProfiles, filterCons=self.profileSelectors,
                                                        critCol='indexCons')
        self.electricPowerProfilesCons = self.filterConsProfiles(profile=self.electricPowerProfiles,
                                                                 filterCons=self.profileSelectors, critCol='indexCons')
        self.chargeProfilesUncontrolledCons = self.filterConsProfiles(profile=self.chargeProfilesUncontrolled,
                                                                      filterCons=self.profileSelectors,
                                                                      critCol='indexCons')
        self.auxFuelDemandProfilesCons = self.filterConsProfiles(profile=self.auxFuelDemandProfiles,
                                                                 filterCons=self.profileSelectors, critCol='indexCons')

        # Profile filtering for state profiles
        self.profilesSOCMinCons = self.filterConsProfiles(profile=self.chargeMinProfiles,
                                                          filterCons=self.profileSelectors, critCol='indexDSM')
        self.profilesSOCMaxCons = self.filterConsProfiles(profile=self.chargeMaxProfiles,
                                                          filterCons=self.profileSelectors, critCol='indexDSM')

    def aggregateProfilesMean(self, profilesIn: pd.DataFrame) -> pd.Series:
        """
        This method aggregates all single-vehicle profiles that are considered to one fleet profile.

        :param profilesIn: Dataframe of hourly values of all filtered profiles
        :return: Returns a Dataframe with hourly values for one aggregated profile
        """

        # Typecasting is necessary for aggregation of boolean profiles
        profilesIn = profilesIn.loc[~profilesIn.apply(lambda x: x.isna(), axis=0).any(axis=1), :]
        lenProfiles = len(profilesIn)
        profilesOut = profilesIn.apply(sum, axis=0) / lenProfiles
        return profilesOut

    def aggregateProfilesWeight(self, profiles: pd.DataFrame, weights: pd.DataFrame) -> pd.Series:
        """
        Aggregation of profiles considering the specific weights given for the household person IDs. No rescaling of
        the weights is carried out so far. The function calculateWeightedAverage() is specified in globalFunctions.py

        :param profilesIn: Dataframe of hourly values of all filtered profiles
        :param weights: Returns a Dataframe with hourly values considering the weight of individual trip
        :return:
        """
        profilesIn = profiles.loc[~profiles.apply(lambda x: x.isna(), axis=0).any(axis=1), :]
        weights = weights.loc[profilesIn.index, :]  # Filtering weight data to equate lengths
        return profilesIn.apply(calculateWeightedAverage, weightCol=weights['tripWeight'])

    def aggregateDiffVariable(self, data: pd.DataFrame, by: str, weights: pd.Series, hourVec: list) -> pd.Series:
        """
        A separate weighted aggregation function differentiating by the variable defined as a string in str. Weights as
        given in MiD.

        :param data: list of strings declaring the datasetIDs to be read in
        :param by: String specifyzing a variable.
        :param weights: Weight vector as given in the MiD
        :param hourVec: hour vector specifying the hours used for VencoPy analysis
        :return:
        """
        vars = set(data.index.get_level_values(by))
        ret = pd.DataFrame(index=hourVec, columns=vars)
        data = data.reset_index(level=by)
        weights = weights.loc[data.index, :].reset_index(level=by)
        for iVar in vars:
            dataSlice = data.loc[data.loc[:, by] == iVar, hourVec]
            weightSlice = weights.loc[weights.loc[:, by] == iVar, 'tripWeight']
            ret.loc[:, iVar] = dataSlice.apply(calculateWeightedAverage, weightCol=weightSlice)
        ret = ret.stack()
        ret.index.names = ['time', by]
        return ret

    def aggregate(self):
        """
        Wrapper function to aggregate profiles from individual vehicle level to fleet level. This is done in two
        categories: Aggregating to one representative weekday with 24 hours and aggregating for a representative week.
        Within these categories mean and weighted mean values are calculated for comparison. Simple means are only
        calculated for 24 hour profiles. For state of charge profiles (soc max and soc min), simple estimations of
        minimum and maximum state-of-charge profiles are carried out. This is done based on
        https://elib.dlr.de/92151/1/Dissertation_Diego_Luca_de_Tena.pdf by selecting the nth maximum or minimum value.
        See https://doi.org/10.3390/en14144349 for further explanations.
        """

        # Profile aggregation for flow profiles by averaging
        self.plugProfilesAgg = self.aggregateProfilesMean(self.plugProfilesCons)
        self.electricPowerProfilesAgg = self.aggregateProfilesMean(self.electricPowerProfilesCons)
        self.chargeProfilesUncontrolledAgg = self.aggregateProfilesMean(self.chargeProfilesUncontrolledCons)
        self.auxFuelDemandProfilesAgg = self.aggregateProfilesMean(self.auxFuelDemandProfilesCons)

        # Profile aggregation for flow profiles by averaging
        self.plugProfilesWAgg = self.aggregateProfilesWeight(profiles=self.plugProfilesCons, weights=self.weights)
        self.electricPowerProfilesWAgg = self.aggregateProfilesWeight(profiles=self.electricPowerProfilesCons,
                                                                      weights=self.weights)
        self.chargeProfilesUncontrolledWAgg = self.aggregateProfilesWeight(profiles=self.chargeProfilesUncontrolledCons,
                                                                           weights=self.weights)
        self.auxFuelDemandProfilesWAgg = self.aggregateProfilesWeight(profiles=self.auxFuelDemandProfilesCons,
                                                                      weights=self.weights)

        # Define a partial method for variable specific weight-considering aggregation to make following lines shorter
        aggDiffWeekday = functools.partial(self.aggregateDiffVariable, by='tripStartWeekday', weights=self.weights,
                                           hourVec=self.hourVec)

        # Profile aggregation for flow profiles by averaging
        self.plugProfilesWAggVar = aggDiffWeekday(data=self.plugProfilesCons)
        self.electricPowerProfilesWAggVar = aggDiffWeekday(data=self.electricPowerProfilesCons)
        self.chargeProfilesUncontrolledWAggVar = aggDiffWeekday(data=self.chargeProfilesUncontrolledCons)
        self.auxFuelDemandProfilesWAggVar = aggDiffWeekday(data=self.auxFuelDemandProfilesCons)

        # Profile aggregation for state profiles by selecting one profiles value for each hour
        self.socMin, self.socMax = self.socProfileSelection(profilesMin=self.profilesSOCMinCons,
                                                            profilesMax=self.profilesSOCMaxCons,
                                                            filter='singleValue', alpha=10)

        self.socMinVar, self.socMaxVar = self.socSelectionVar(dataMin=self.profilesSOCMinCons,
                                                              dataMax=self.profilesSOCMaxCons,
                                                              by='tripStartWeekday', filter='singleValue', alpha=10)

    def socSelectionVar(self, dataMin: pd.DataFrame, dataMax: pd.DataFrame, by: str, filter: str, alpha: int) -> tuple:
        """
        SOC selection function to aggregate state profiles from individual vehicle to fleet level.

        :param dataMin: Pandas Dataframe of hourly SOC min profiles for each household person ID
        :param dataMax: Pandas Dataframe of hourly SOC max profiles for each household person ID
        :param by: index level to differentiate selections by. Given as a string.
        :param filter: Filter method given as a string. Currently only 'singleValue' is implemented
        :param alpha: Percentile value to filter out extreme minimum and maximum soc values. E.g. 10 selects the 90th
               percentile for SOC max and the 10th percentile for SOC min values in each hour. These 24 values most
               likely do not belong to the same profile.
        :return: Returns a tuple of estimated fleet socMin and socMax profiles for nHour x len(set(dataMin.loc[:, by])
                 values. E.g. if running for 24 hour profiles additionally differentiating weekdays, this yields 168
                 values per resulting profile.
        """
        # socSelectionPartial = functools.partial(func=self.socProfileSelection, filter=filter, alpha=alpha)
        vars = set(dataMin.index.get_level_values(by))
        retMin = pd.DataFrame(index=self.hourVec, columns=vars)
        retMax = pd.DataFrame(index=self.hourVec, columns=vars)
        dataMin = dataMin.reset_index(level=by)
        dataMax = dataMax.reset_index(level=by)
        for iVar in vars:
            dataSliceMin = dataMin.loc[dataMin.loc[:, by] == iVar, self.hourVec]
            dataSliceMax = dataMax.loc[dataMax.loc[:, by] == iVar, self.hourVec]
            retMin.loc[:, iVar], retMax.loc[:, iVar] = self.socProfileSelection(profilesMin=dataSliceMin,
                                                                                profilesMax=dataSliceMax,
                                                                                filter='singleValue',
                                                                                alpha=10)

            # retMin.loc[:, iVar], retMax.loc[:, iVar] = socSelectionPartial(profilesMin=dataSliceMin,
            #                                                                profilesMax=dataSliceMax)

        retMin = retMin.stack()
        retMax = retMax.stack()
        retMin.index.names = ['time', by]
        retMax.index.names = ['time', by]
        return retMin, retMax

    def correctProfiles(self, profile: pd.Series, profType) -> pd.Series:
        """
        This method scales given profiles by a correction factor. It was written for VencoPy scaling consumption data
        with the more realistic ARTEMIS driving cycle.

        :param flexConfig: YAML config which holds all relative paths and filenames for flexEstimators.py
        :param profile: Dataframe of profile that should be corrected
        :param profType: A list of strings specifying if the given profile type is an electric or a fuel profile.
        profType has to have the same length as profiles.
        :return:
        """

        if profType == 'electric':
            consumptionElectricNEFZ = self.flexConfig['inputDataScalars'][self.datasetID]['Electric_consumption']
            consumptionElectricArtemis = self.flexConfig['inputDataScalars'][self.datasetID][
                'Electric_consumption_corr']
            corrFactor = consumptionElectricArtemis / consumptionElectricNEFZ
        elif profType == 'fuel':
            consumptionFuelNEFZ = self.flexConfig['inputDataScalars'][self.datasetID]['Fuel_consumption']
            consumptionFuelArtemis = self.flexConfig['inputDataScalars'][self.datasetID]['Fuel_consumption_corr']
            corrFactor = consumptionFuelArtemis / consumptionFuelNEFZ
        else:
            raise Exception(f'Either parameter "{profType}" is not given or not assigned to either "electric" or '
                            f'"fuel".')
        return corrFactor * profile

    def correct(self):
        """
        Wrapper function to correct all electric and fuel demand profiles with more realistic specific consumption
        values.

        :return: None
        """

        self.chargeProfilesUncontrolledCorr = self.correctProfiles(profile=self.chargeProfilesUncontrolledAgg,
                                                                   profType='electric')
        self.electricPowerProfilesCorr = self.correctProfiles(profile=self.electricPowerProfilesAgg,
                                                              profType='electric')
        self.auxFuelDemandProfilesCorr = self.correctProfiles(profile=self.auxFuelDemandProfilesAgg, profType='fuel')

    def normalize(self):
        """
        Normalization of soc profiles with regard to the battery capacity.
        """
        self.socMinNorm, self.socMaxNorm = self.normalizeProfiles(self.socMin, self.socMax)

    def writeOut(self):
        """
        Generic write-out function for estimated flexibility profiles. Profiles are all written to output/data as
        specified in the globalConfig and ammended by "vencoPyOutput", the runlabel as specified in the globalConfig
        as well as the datasetID. Output profiles are all written to one single file.

        :return: None
        """
        self.profileDictOut = dict(uncontrolledCharging=self.chargeProfilesUncontrolledWAggVar,
                                   electricityDemandDriving=self.electricPowerProfilesWAggVar,
                                   socMax=self.socMaxVar, socMin=self.socMinVar,
                                   gridConnectionShare=self.plugProfilesWAggVar,
                                   auxFuelDriveProfile=self.auxFuelDemandProfilesWAggVar)

        writeProfilesToCSV(profileDictOut=self.profileDictOut, globalConfig=self.globalConfig, localPathConfig=self.localPathConfig,
             singleFile=True, datasetID=self.datasetID)

    def run(self):
        """
        Wrapper function for the whole flexibility estimation workflow containing the six above described wrapper
        functions.

        :return: None
        """
        self.baseProfileCalculation()
        self.filter()
        self.aggregate()
        self.correct()
        self.normalize()
        self.writeOut()


if __name__ == '__main__':
    from vencopy.classes.dataParsers import DataParser
    from vencopy.classes.evaluators import Evaluator
    from vencopy.scripts.globalFunctions import loadConfigDict

    datasetID = 'MiD17'
    # datasetID = 'KiD'
    configNames = (
    'globalConfig', 'localPathConfig', 'parseConfig', 'tripConfig', 'gridConfig', 'flexConfig', 'evaluatorConfig')
    configDict = loadConfigDict(configNames)
    vpData = DataParser(configDict=configDict, datasetID=datasetID, loadEncrypted=False)
    vpData.process()
    globalConfig = configDict['globalConfig']
    inputTransactionHourStartPath = Path(globalConfig['pathRelative']['gridOutput']) / createFileString(
        globalConfig=globalConfig, fileKey='transactionStartHour', datasetID=datasetID)
    transactionStartHour = pd.read_csv(inputTransactionHourStartPath, keep_default_na=False, index_col='genericID')
    vpFlexEst = FlexEstimator(configDict=configDict, ParseData=vpData, datasetID=datasetID, transactionStartHour=transactionStartHour)
    vpFlexEst.run()
    vpEval = Evaluator(configDict=configDict, parseData=pd.Series(data=vpData, index=[datasetID]))
    vpEval.plotProfiles(flexEstimator=vpFlexEst)
    print(f'Total absolute electricity charged in uncontrolled charging: '
          f'{vpFlexEst.chargeProfilesUncontrolled.sum().sum()} based on MiD17')<|MERGE_RESOLUTION|>--- conflicted
+++ resolved
@@ -128,10 +128,7 @@
 
         print('Flex Estimator initialization complete')
 
-<<<<<<< HEAD
-=======
-
->>>>>>> 92fd9b83
+
     def readInputCSV(self, filePath) -> pd.DataFrame:
         """
         Reads input and cuts out value columns from a given CSV file.
@@ -182,19 +179,6 @@
         """
         print('Reading Venco input scalars, drive profiles and boolean plug profiles')
 
-<<<<<<< HEAD
-        driveProfiles_raw = self.readInputCSV(
-            filePath=Path(__file__).parent / self.globalConfig['pathRelative']['diaryOutput'] /
-                     createFileString(globalConfig=self.globalConfig,
-                                      fileKey='inputDataDriveProfiles',
-                                      datasetID=datasetID))
-        plugProfiles_raw = self.readInputBoolean(
-            filePath=Path(__file__).parent / self.globalConfig['pathRelative']['gridOutput'] /
-                     createFileString(globalConfig=self.globalConfig,
-                                      fileKey='inputDataPlugProfiles',
-                                      datasetID=datasetID))
-
-=======
         driveProfiles_raw = self.readInputCSV(Path(self.localPathConfig['pathAbsolute']['vencoPyRoot']) / self.globalConfig['pathRelative']['diaryOutput'] / 
                                                 createFileString(globalConfig=self.globalConfig,
                                                                 fileKey='inputDataDriveProfiles',
@@ -204,7 +188,6 @@
                                                                   fileKey='inputDataPlugProfiles',
                                                                   datasetID=datasetID))
                                                                   
->>>>>>> 92fd9b83
         print('There are ' + str(len(driveProfiles_raw)) + ' drive profiles and ' +
               str(len(driveProfiles_raw)) + ' plug profiles.')
 
@@ -1101,23 +1084,28 @@
 
 
 if __name__ == '__main__':
-    from vencopy.classes.dataParsers import DataParser
+    from vencopy.classes.dataParsers import ParseMiD
     from vencopy.classes.evaluators import Evaluator
     from vencopy.scripts.globalFunctions import loadConfigDict
 
     datasetID = 'MiD17'
     # datasetID = 'KiD'
-    configNames = (
-    'globalConfig', 'localPathConfig', 'parseConfig', 'tripConfig', 'gridConfig', 'flexConfig', 'evaluatorConfig')
-    configDict = loadConfigDict(configNames)
-    vpData = DataParser(configDict=configDict, datasetID=datasetID, loadEncrypted=False)
+    configNames = ('globalConfig', 'localPathConfig', 'parseConfig', 'tripConfig', 'gridConfig', 'flexConfig', 'evaluatorConfig')
+    basePath = Path(__file__).parent.parent
+    configDict = loadConfigDict(configNames, basePath=basePath)
+    vpData = ParseMiD(configDict=configDict, datasetID=datasetID, loadEncrypted=False)
     vpData.process()
+
     globalConfig = configDict['globalConfig']
-    inputTransactionHourStartPath = Path(globalConfig['pathRelative']['gridOutput']) / createFileString(
-        globalConfig=globalConfig, fileKey='transactionStartHour', datasetID=datasetID)
+    inputTransactionHourStartPath = Path(configDict['localPathConfig']['pathAbsolute']['vencoPyRoot']) / \
+                                   configDict['globalConfig']['pathRelative']['gridOutput'] / createFileString(
+                                        globalConfig=globalConfig, fileKey='transactionStartHour', datasetID=datasetID)
     transactionStartHour = pd.read_csv(inputTransactionHourStartPath, keep_default_na=False, index_col='genericID')
-    vpFlexEst = FlexEstimator(configDict=configDict, ParseData=vpData, datasetID=datasetID, transactionStartHour=transactionStartHour)
+
+    vpFlexEst = FlexEstimator(configDict=configDict, ParseData=vpData, datasetID=datasetID,
+                              transactionStartHour=transactionStartHour)
     vpFlexEst.run()
+
     vpEval = Evaluator(configDict=configDict, parseData=pd.Series(data=vpData, index=[datasetID]))
     vpEval.plotProfiles(flexEstimator=vpFlexEst)
     print(f'Total absolute electricity charged in uncontrolled charging: '
