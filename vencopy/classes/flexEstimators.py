--- conflicted
+++ resolved
@@ -405,26 +405,16 @@
             / float(100)
         )
 
-<<<<<<< HEAD
     # FIXME Get rid of the whole function? This is being checked in gridModeler.calcGrid()
     def calcChargeProfiles(self, plugProfiles: pd.DataFrame, flexConfig, model: str) -> pd.DataFrame:
         '''
         Calculates the maximum possible charge power based on the plug profile assuming the charge column power
-=======
-    def calcChargeProfiles(
-        self, plugProfiles: pd.DataFrame, flexConfig, model: str
-    ) -> pd.DataFrame:
-        """
-        Calculates the maximum possible charge power based on the plug profile
-        assuming the charge column power
->>>>>>> 63165d86
         given in the scalar input data file (so far under Panschluss).
 
         :param plugProfiles: indexed boolean profiles for vehicle connection to grid
         :param flexConfig: YAML config which holds all relative paths and filenames for flexEstimators.py
         :return: Returns scaled plugProfile in the same format as plugProfiles.
-<<<<<<< HEAD
-        '''
+        """
 
         if model in ['simple', 'probability']:
             chargeProfiles = plugProfiles * flexConfig['inputDataScalars'][self.datasetID][
@@ -436,29 +426,6 @@
             raise(ValueError(f'Specified grid modeling option {model} is not implemented. Please choose '
                              f'"simple" or "probability"'))
         return chargeProfiles
-
-    def calcChargeMaxProfiles(self, chargeProfiles: pd.DataFrame, consumptionProfiles: pd.DataFrame, batCap: float,
-                              minSOC: float, maxSOC: float, nIter: int, probabilisticPlug: bool,
-                              discretePlug: bool) -> pd.DataFrame:
-=======
->>>>>>> 63165d86
-        """
-
-        if model == "distribution":
-            plugProfiles = (
-                plugProfiles
-                * flexConfig["inputDataScalars"][self.datasetID][
-                    "Probability_based_rated_power_of_charging_column"
-                ]
-            )
-        elif model == "simpleGrid":
-            plugProfiles = (
-                plugProfiles
-                * flexConfig["inputDataScalars"][self.datasetID][
-                    "Rated_power_of_charging_column"
-                ]
-            )
-        return plugProfiles
 
     def calcChargeMaxProfiles(
         self,
@@ -1009,7 +976,6 @@
         :return: None
         """
 
-<<<<<<< HEAD
         self.drainProfiles = self.calcDrainProfiles(driveProfiles=self.driveProfiles, flexConfig=self.flexConfig)
         self.chargeProfiles = self.calcChargeProfiles(plugProfiles=self.plugProfiles, flexConfig=self.flexConfig,
                                                       model=gridModel)  # model: 'simple', 'distribution'
@@ -1022,32 +988,6 @@
                                                             maxSOC=self.flexConfig['inputDataScalars'][self.datasetID][
                                                                 'Maximum_SOC'],
                                                             probabilisticPlug=False, discretePlug=False)
-=======
-        self.drainProfiles = self.calcDrainProfiles(
-            driveProfiles=self.driveProfiles, flexConfig=self.flexConfig
-        )
-        self.chargeProfiles = self.calcChargeProfiles(
-            plugProfiles=self.plugProfiles,
-            flexConfig=self.flexConfig,
-            model="simpleGrid",
-        )  # model: 'simpleGrid', 'distribution'
-        self.chargeMaxProfiles = self.calcChargeMaxProfiles(
-            chargeProfiles=self.chargeProfiles,
-            consumptionProfiles=self.drainProfiles,
-            nIter=10,
-            batCap=self.flexConfig["inputDataScalars"][self.datasetID][
-                "Battery_capacity"
-            ],
-            minSOC=self.flexConfig["inputDataScalars"][self.datasetID][
-                "Minimum_SOC"
-            ],
-            maxSOC=self.flexConfig["inputDataScalars"][self.datasetID][
-                "Maximum_SOC"
-            ],
-            probabilisticPlug=False,
-            discretePlug=False,
-        )
->>>>>>> 63165d86
         # self.connectionType = self.assignConnectionType()
         self.chargeProfilesUncontrolled = self.calcChargeProfilesUncontrolled(
             chargeMaxProfiles=self.chargeMaxProfiles,
