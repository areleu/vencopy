__version__ = '0.1.X'
__maintainer__ = 'Niklas Wulff'
__contributors__ = 'Fabia Miorelli, Parth Butte'
__email__ = 'Niklas.Wulff@dlr.de'
__birthdate__ = '31.12.2019'
__status__ = 'dev'  # options are: dev, test, prod


#----- imports & packages ------
if __package__ is None or __package__ == '':
    import sys
    from os import path
    sys.path.append(path.dirname(path.dirname(path.dirname(__file__))))


import pprint
import pandas as pd
import numpy as np
import warnings
from pathlib import Path
from zipfile import ZipFile


class DataParser:
    def __init__(self, configDict: dict, filepath: Path, fpInZip=None, loadEncrypted=False):
        """
        Basic class for parsing a mobility survey trip data set. Currently the both German travel surveys MiD 2008 and
        MiD 2017 are pre-configured and one of the two can be given (default: MiD 2017).
        The data set can be provided from an encrypted file on a server in which case the link to the ZIP-file as well
        as a link to the file within the ZIP-file have to be supplied in the globalConfig and a password has to be
        supplied in the parseConfig.
        Columns relevant for the EV simulation are selected from the entirety of the data and renamed to VencoPy
        internal variable names given in the dictionary parseConfig['dataVariables'] for the respective survey data set.
        Manually configured exclude, include, greaterThan and smallerThan filters are applied as they are specified in
        parseConfig. For some columns, raw data is transferred to human readable strings and respective columns are
        added. Pandas timestamp columns are synthesized from the given trip start and trip end time information.

        :param configDict: A dictionary containing multiple yaml config files
        :param datasetID: Currently, MiD08 and MiD17 are implemented as travel survey data sets
        :param loadEncrypted: If True, load an encrypted ZIP file as specified in parseConfig
        """
        self.__parseConfig = configDict['parseConfig']
        self.__rawDataPath = filepath
        self.rawData = None
        self.data = None
        self.__filterDict = {}
        self.__filterDictNameList = ['include', 'exclude', 'greaterThan', 'smallerThan']
        print('Generic file parsing properties set up')
        if loadEncrypted:
            print(f"Starting to retrieve encrypted data file from {self.__rawDataPath}")
            self.__loadEncryptedData(pathToZip=filepath,
                                     pathInZip=fpInZip)
        else:
            print(f"Starting to retrieve local data file from {self.__rawDataPath}")
            self.__loadData()

    def __loadData(self):
        """
        Loads data specified in self.rawDataPath and stores it in self.rawData. Raises an exception if a invalid suffix
        is specified in self.rawDataPath. READ IN OF CSV HAS NOT BEEN EXTENSIVELY TESTED BEFORE BETA RELEASE.

        :return: None
        """
        # Future releases: Are potential error messages (.dta not being a stata file even as the ending matches)
        # readable for the user? Should we have a manual error treatment here?
        if self.__rawDataPath.suffix == '.dta':
            self.rawData = pd.read_stata(self.__rawDataPath, convert_categoricals=False, convert_dates=False,
                                         preserve_dtypes=False)

        # This has not been tested before the beta release
        elif self.__rawDataPath.suffix == '.csv':
            self.rawData = pd.read_csv(self.__rawDataPath)
        else:
            Exception(f"Data type {self.__rawDataPath.suffix} not yet specified. Available types so far are .dta and "
                      f".csv")

        print(f'Finished loading {len(self.rawData)} rows of raw data of type {self.__rawDataPath.suffix}')

    def __loadEncryptedData(self, pathToZip, pathInZip):
        """
        Since the MiD data sets are only accessible by an extensive data security contract, VencoPy provides the
        possibility to access encrypted zip files. An encryption password has to be given in parseConfig.yaml in order
        to access the encrypted file. Loaded data is stored in self.rawData

        :param pathToZip: path from current working directory to the zip file or absolute path to zipfile
        :param pathInZip: Path to trip data file within the encrypted zipfile
        :return: None
        """
        with ZipFile(pathToZip) as myzip:
            if '.dta' in pathInZip:
                self.rawData = pd.read_stata(myzip.open(pathInZip, pwd=bytes(self.__parseConfig['encryptionPW'],
                                                                             encoding='utf-8')),
                                             convert_categoricals=False, convert_dates=False, preserve_dtypes=False)
            else:  # if '.csv' in pathInZip:
                self.rawData = pd.read_csv(myzip.open(pathInZip, pwd=bytes(self.__parseConfig['encryptionPW'],
                                                                           encoding='utf-8')), sep=';', decimal=',')

        print(f'Finished loading {len(self.rawData)} rows of raw data of type {self.__rawDataPath.suffix}')

    def returnDictBottomValues(self, baseDict: dict, lst: list = []) -> list:
        """
        Returns a list of all dictionary values of the last dictionary level (the bottom) of baseDict. The parameter
        lst is used as an interface between recursion levels.

        :param baseDict: Dictionary of variables
        :param lst: empty list, is used as interface to next recursion
        :return: Returns a list with all the bottom dictionary values
        """
        for iKey, iVal in baseDict.items():
            if isinstance(iVal, dict):
                lst = self.returnDictBottomValues(iVal, lst)
            else:
                if iVal is not None:
                    lst.append(iVal)
        return lst

    def _checkFilterDict(self, filterDict):
        """
        Checking if all values of filter dictionaries are of type list.  Currently only checking if list of list str
        not typechecked all(map(self.__checkStr, val). Conditionally triggers an assert.

        :return: None
        """

        assert all(isinstance(val, list) for val in self.returnDictBottomValues(filterDict)), \
            f'All values in filter dictionaries have to be lists, but are not'

    def returnDictBottomKeys(self, baseDict: dict, lst: list = None) -> list:
        """
        Returns the lowest level keys of baseDict and returns all of them as a list. The parameter lst is used as
        interface between recursion levels.

        :param baseDict: Dictionary of variables
        :param lst: empty list, used as interface between recursion levels
        :return: Returns a list with all the bottom level dictionary keys
        """

        if lst is None:
            lst = []
        for iKey, iVal in baseDict.items():
            if isinstance(iVal, dict):
                lst = self.returnDictBottomKeys(iVal, lst)
            else:
                if iVal is not None:
                    lst.append(iKey)
        return lst

    def _filter(self, filterDict: dict=None):
        """
        Wrapper function to carry out filtering for the four filter logics of including, excluding, greaterThan and
        smallerThan. If a filterDict is defined with a different key, a warning is thrown. The function operates on
        self.data class-internally.

        :return: None
        """

        print(f'Starting filtering, applying {len(self.returnDictBottomKeys(filterDict))} filters.')
        ret = pd.DataFrame(index=self.data.index)
        # Future releases: as discussed before we could indeed work here with a plug and pray approach.
        #  we would need to introduce a filter manager and a folder structure where to look for filters.
        #  this is very similar code than the one from ioproc. If we want to go down this route we should
        #  take inspiration from the code there. It was not easy to get it right in the first place. This
        #  might be easy to code but hard to implement correctly.
        for iKey, iVal in filterDict.items():
            if iKey == 'include' and iVal:
                ret = ret.join(self.__setIncludeFilter(iVal, self.data.index))
            elif iKey == 'exclude' and iVal:
                ret = ret.join(self.__setExcludeFilter(iVal, self.data.index))
            elif iKey == 'greaterThan' and iVal:
                ret = ret.join(self.__setGreaterThanFilter(iVal, self.data.index))
            elif iKey == 'smallerThan' and iVal:
                ret = ret.join(self.__setSmallerThanFilter(iVal, self.data.index))
            elif iKey not in ['include', 'exclude', 'greaterThan', 'smallerThan']:
                warnings.warn(f'A filter dictionary was defined in the parseConfig with an unknown filtering key.'
                              f'Current filtering keys comprise include, exclude, smallerThan and greaterThan.'
                              f'Continuing with ignoring the dictionary {iKey}')
        self.data = self.data[ret.all(axis='columns')]
        self.__filterAnalysis(ret)

    def __setIncludeFilter(self, includeFilterDict: dict, dataIndex) -> pd.DataFrame:
        """
        Read-in function for include filter dict from parseConfig.yaml

        :param includeFilterDict: Dictionary of include filters defined in parseConfig.yaml
        :param dataIndex: Index for the data frame
        :return: Returns a data frame with individuals using car as a mode of transport
        """

        incFilterCols = pd.DataFrame(index=dataIndex, columns=includeFilterDict.keys())
        for incCol, incElements in includeFilterDict.items():
            incFilterCols[incCol] = self.data[incCol].isin(incElements)
        return incFilterCols

    def __setExcludeFilter(self, excludeFilterDict: dict, dataIndex) -> pd.DataFrame:
        """
        Read-in function for exclude filter dict from parseConfig.yaml

        :param excludeFilterDict: Dictionary of exclude filters defined in parseConfig.yaml
        :param dataIndex: Index for the data frame
        :return: Returns a filtered data frame with exclude filters
        """
        exclFilterCols = pd.DataFrame(index=dataIndex, columns=excludeFilterDict.keys())
        for excCol, excElements in excludeFilterDict.items():
            exclFilterCols[excCol] = ~self.data[excCol].isin(excElements)
        return exclFilterCols

    def __setGreaterThanFilter(self, greaterThanFilterDict: dict, dataIndex):
        """
        Read-in function for greaterThan filter dict from parseConfig.yaml

        :param greaterThanFilterDict: Dictionary of greater than filters defined in parseConfig.yaml
        :param dataIndex: Index for the data frame
        :return:
        """
        greaterThanFilterCols = pd.DataFrame(index=dataIndex, columns=greaterThanFilterDict.keys())
        for greaterCol, greaterElements in greaterThanFilterDict.items():
            greaterThanFilterCols[greaterCol] = self.data[greaterCol] >= greaterElements.pop()
            if len(greaterElements) > 0:
                warnings.warn(f'You specified more than one value as lower limit for filtering column {greaterCol}.'
                              f'Only considering the last element given in the parseConfig.')
        return greaterThanFilterCols

    def __setSmallerThanFilter(self, smallerThanFilterDict: dict, dataIndex) -> pd.DataFrame:
        """
        Read-in function for smallerThan filter dict from parseConfig.yaml

        :param smallerThanFilterDict: Dictionary of smaller than filters defined in parseConfig.yaml
        :param dataIndex: Index for the data frame
        :return: Returns a data frame of trips covering a distance of less than 1000 km
        """
        smallerThanFilterCols = pd.DataFrame(index=dataIndex, columns=smallerThanFilterDict.keys())
        for smallerCol, smallerElements in smallerThanFilterDict.items():
            smallerThanFilterCols[smallerCol] = self.data[smallerCol] <= smallerElements.pop()
            if len(smallerElements) > 0:
                warnings.warn(f'You specified more than one value as upper limit for filtering column {smallerCol}.'
                              f'Only considering the last element given in the parseConfig.')
        return smallerThanFilterCols

    def __filterAnalysis(self, filterData: pd.DataFrame):
        """
        Function supplies some aggregate info of the data after filtering to the user Function does not change any
        class attributes

        :param filterData:
        :return: None
        """

        lenData = sum(filterData.all(axis='columns'))
        boolDict = {iCol: sum(filterData[iCol]) for iCol in filterData}
        print(f'The following values were taken into account after filtering:')
        pprint.pprint(boolDict)
        print(f"All filters combined yielded a total of {lenData} was taken into account")
        print(f'This corresponds to {lenData / len(filterData)* 100} percent of the original data')

    def process(self, filterDict):
        """
        Wrapper function for harmonising and filtering the dataset.
        """
        self._checkFilterDict(filterDict)
        self._filter(filterDict)
        print('Generic parsing completed')


class ParseMiD(DataParser):
    def __init__(self, configDict: dict, datasetID: str, loadEncrypted=False):
        """
        Class for parsing MiD data sets. The VencoPy configs globalConfig, parseConfig and localPathConfig have
        to be given on instantiation as well as the data set ID, e.g. 'MiD2017' that is used as key in the config
        lookups. Also, an option can be specified to load the file from an encrypted ZIP-file. For this, a password
        has to be given in the parseConfig.

        :param configDict: VencoPy config dictionary consisting at least of the config dictionaries globalConfig,
                           parseConfig and localPathConfig.
        :param datasetID: A string identifying the MiD data set.
        :param loadEncrypted: Boolean. If True, data is read from encrypted file. For this, a possword has to be
                              specified in parseConfig['PW'].
        """

        self.__globalConfig = configDict['globalConfig']
        self.__parseConfig = configDict['parseConfig']
        self.__localPathConfig = configDict['localPathConfig']
        self.datasetID = self.__checkDatasetID(datasetID, self.__parseConfig)
        filepath = Path(self.__localPathConfig['pathAbsolute'][self.datasetID]) / \
                        self.__globalConfig['files'][self.datasetID]['tripsDataRaw']
        self.__filterDict = self.__parseConfig['filterDicts'][self.datasetID]
        super().__init__(configDict, filepath=filepath, loadEncrypted=loadEncrypted)
        self.__subDict = {}
        self.columns = self.__compileVariableList()

    def __checkDatasetID(self, datasetID: str, parseConfig: dict) -> str:
        """
        General check if data set ID is defined in parseConfig.yaml

        :param datasetID: list of strings declaring the datasetIDs to be read in
        :param parseConfig: A yaml config file holding a dictionary with the keys 'pathRelative' and 'pathAbsolute'
        :return: Returns a string value of a mobility data
        """
        availableDatasetIDs = parseConfig['dataVariables']['datasetID']
        assert datasetID in availableDatasetIDs, \
            f'Defined datasetID {datasetID} not specified under dataVariables in parseConfig. Specified datasetIDs ' \
            f'are {availableDatasetIDs}'
        return datasetID

    def __compileVariableList(self) -> list:
        """
        Clean up the replacement dictionary of raw data file variable (column) names. This has to be done because some
        variables that may be relevant for the analysis later on are only contained in one raw data set while not
        contained in another one. E.g. if a trip is an intermodal trip was only assessed in the MiD 2017 while it wasn't
        in the MiD 2008. This has to be mirrored by the filter dict for the respective data set.

        :return: List of variables
        """
        listIndex = self.__parseConfig['dataVariables']['datasetID'].index(self.datasetID)
        variables = [val[listIndex] if not val[listIndex] == 'NA' else 'NA' for key, val in
                     self.__parseConfig['dataVariables'].items()]
        variables.remove(self.datasetID)
        self.__removeNA(variables)
        return variables

    def __removeNA(self, variables: list):
        """
        Removes all strings that can be capitalized to 'NA' from the list of variables

        :param variables: List of variables of the mobility dataset
        :return: Returns a list with non NA values
        """
        vars = [iVar.upper() for iVar in variables]
        counter = 0
        for idx, iVar in enumerate(vars):
            if iVar == 'NA':
                del variables[idx - counter]
                counter += 1

    def __selectColumns(self):
        """
        Function to filter the rawData for only relevant columns as specified by parseConfig and cleaned in
        self.compileVariablesList(). Stores the subset of data in self.data

        :return: None
        """

        self.data = self.rawData.loc[:, self.columns]

    def __harmonizeVariables(self):
        """
        Harmonizes the input data variables to match internal VencoPy names given as specified in the mapping in
        parseConfig['dataVariables']. So far mappings for MiD08 and MiD17 are given. Since the MiD08 doesn't provide
        a combined household and person unique identifier, it is synthesized of the both IDs.

        :return: None
        """
        replacementDict = self.__createReplacementDict(self.datasetID, self.__parseConfig['dataVariables'])
        dataRenamed = self.data.rename(columns=replacementDict)
        if self.datasetID == 'MiD08':
            dataRenamed['hhPersonID'] = (dataRenamed['hhID'].astype('string') +
                                         dataRenamed['personID'].astype('string')).astype('int')
        self.data = dataRenamed
        print('Finished harmonization of variables')

    def __createReplacementDict(self, datasetID: str, dictRaw: dict) -> dict:
        """
        Creates the mapping dictionary from raw data variable names to VencoPy internal variable names as specified
        in parseConfig.yaml for the specified data set.

        :param datasetID: list of strings declaring the datasetIDs to be read in
        :param dictRaw: Contains dictionary of the raw data
        :return: Dictionary with internal names as keys and raw data column names as values.
        """

        if datasetID in dictRaw['datasetID']:
            listIndex = dictRaw['datasetID'].index(datasetID)
            return {val[listIndex]: key for (key, val) in dictRaw.items()}
        else:
            raise ValueError(f'Data set {datasetID} not specified in parseConfig variable dictionary.')

    def convertTypes(self):
        """
        Convert raw column types to predefined python types as specified in parseConfig['inputDTypes'][datasetID]. This is mainly
        done for performance reasons. But also in order to avoid index values that are of type int to be cast to float.
        The function operates only on self.data and writes back changes to self.data

        :return: None
        """

        # Filter for dataset specific columns
        conversionDict = self.__parseConfig['inputDTypes'][self.datasetID]
        keys = {iCol for iCol in conversionDict.keys() if iCol in self.data.columns}
        self.__subDict = {key: conversionDict[key] for key in conversionDict.keys() & keys}
        self.data = self.data.astype(self.__subDict)

    def process(self):
        """
        Wrapper function for harmonising and filtering the dataset.
        """
        self.__selectColumns()
        self.__harmonizeVariables()
        self.convertTypes()
        self._checkFilterDict(self.__filterDict)
        self._filter(self.__filterDict)
        self.__filterConsistentHours()
        self.__addStrColumns()
        self.__composeStartAndEndTimestamps()
        self.__updateEndTimestamp()
        self.__harmonizeVariablesGenericIdNames()
        print('Parsing MiD data set completed')

    def __updateFilterDict(self) -> None:
        """
        Internal function to parse the filter dictionary of a specified data set from parseConfig.yaml

        :return: None
        """
        self.__filterDict[self.datasetID] = self.__parseConfig['filterDicts'][self.datasetID]
        self.__filterDict[self.datasetID] = {iKey: iVal for iKey, iVal in self.__filterDict[self.datasetID].items() if self.__filterDict[self.datasetID][iKey] is not
                             None}

    def __filterConsistentHours(self):
        """
        Filtering out records where starting hour is after end hour but trip takes place on the same day.
        These observations are data errors.

        :return: No returns, operates only on the class instance
        """

        if self.datasetID == 'MiD17' or self.datasetID == 'MiD08':
            dat = self.data
            self.data = dat.loc[(dat['tripStartClock'] <= dat['tripEndClock']) | (dat['tripEndNextDay'] == 1), :]
            # If we want to get rid of tripStartClock and tripEndClock (they are redundant variables)
            # self.data = dat.loc[pd.to_datetime(dat.loc[:, 'tripStartHour']) <= pd.to_datetime(dat.loc[:,
            # 'tripEndHour']) | (dat['tripEndNextDay'] == 1), :]
            filter = (self.data.loc[:, 'tripStartHour'] == self.data.loc[:, 'tripEndHour']) & \
                     (self.data.loc[:, 'tripStartMinute'] == self.data.loc[:, 'tripEndMinute']) & \
                     (self.data.loc[:, 'tripEndNextDay'])

            self.data = self.data.loc[~filter, :]

    def __addStrColumnFromVariable(self, colName: str, varName: str):
        """
        Replaces each occurence of a MiD/KiD variable e.g. 1,2,...,7 for weekdays with an explicitly mapped string e.g.
        'MON', 'TUE',...,'SUN'.

        :param colName: Name of the column in self.data where the explicit string info is stored
        :param varName: Name of the VencoPy internal variable given in config/parseConfig['dataVariables']
        :return: None
        """
        self.data.loc[:, colName] \
            = self.data.loc[:, varName].replace(self.__parseConfig['Replacements'][self.datasetID][varName])

    def __addStrColumns(self, weekday=True, purpose=True):
        """
        Adds string columns for either weekday or purpose.

        :param weekday: Boolean identifier if weekday string info should be added in a separate column
        :param purpose: Boolean identifier if purpose string info should be added in a separate column
        :return: None
        """

        if weekday:
            self.__addStrColumnFromVariable(colName='weekdayStr', varName='tripStartWeekday')
        if purpose:
            self.__addStrColumnFromVariable(colName='purposeStr', varName='tripPurpose')

    def __composeTimestamp(self, data: pd.DataFrame = None,
                           colYear: str = 'tripStartYear',
                           colWeek: str = 'tripStartWeek',
                           colDay: str = 'tripStartWeekday',
                           colHour: str = 'tripStartHour',
                           colMin: str = 'tripStartMinute',
                           colName: str = 'timestampStart') -> np.datetime64:
        """
        :param data: a data frame
        :param colYear: year of start of a particular trip
        :param colWeek: week of start of a particular trip
        :param colDay: weekday of start of a particular trip
        :param colHour: hour of start of a particular trip
        :param colMin: minute of start of a particular trip
        :param colName:
        :return: Returns a detailed time stamp
        """
        data[colName] = pd.to_datetime(data.loc[:, colYear], format='%Y') + \
                        pd.to_timedelta(data.loc[:, colWeek] * 7, unit='days') + \
                        pd.to_timedelta(data.loc[:, colDay], unit='days') + \
                        pd.to_timedelta(data.loc[:, colHour], unit='hour') + \
                        pd.to_timedelta(data.loc[:, colMin], unit='minute')
        # return data

    def __composeStartAndEndTimestamps(self):
        """
        :return: Returns start and end time of a trip
        """
        self.__composeTimestamp(data=self.data)  # Starting timestamp
        self.__composeTimestamp(data=self.data,  # Ending timestamps
                                colHour='tripEndHour',
                                colMin='tripEndMinute',
                                colName='timestampEnd')

    def __updateEndTimestamp(self):
        """
        :return:
        """
        endsFollowingDay = self.data['tripEndNextDay'] == 1
        self.data.loc[endsFollowingDay, 'timestampEnd'] = self.data.loc[endsFollowingDay,
                                                                    'timestampEnd'] + pd.offsets.Day(1)

    # DEPRECATED, THIS WILL BE REMOVED ON NEXT PATCH
    # def __updateEndTimestamps(self) -> np.datetime64:
    #     """
    #     :return: Returns start and end time of a trip
    #     """
    #     self.__updateEndTimestamp()

    def __harmonizeVariablesGenericIdNames(self):
        """

        """
<<<<<<< HEAD
        self.data['genericID'] = self.data[str(self.parseConfig['IDVariablesNames'][self.datasetID])]
        # self.data['tripDistance'] = 0.62 * self.data['tripDistance']
=======
        self.data['genericID'] = self.data[str(self.__parseConfig['IDVariablesNames'][self.datasetID])]
>>>>>>> 92fd9b83
        print('Finished harmonization of ID variables')


class ParseKiD(DataParser):
    # Inherited data class to differentiate between abstract interfaces such as vencopy internal
    # variable namings and data set specific functions such as filters etc.
    def __init__(self, configDict: dict, datasetID: str):
        super().__init__(configDict, datasetID)

    def checkDatasetID(self, datasetID: str, parseConfig: dict) -> str:
        """
        General check if data set ID is defined in parseConfig.yaml

        :param datasetID: list of strings declaring the datasetIDs to be read in
        :param parseConfig: A yaml config file holding a dictionary with the keys 'pathRelative' and 'pathAbsolute'
        :return: Returns a string value of a mobility data
        """
        availableDatasetIDs = parseConfig['dataVariables']['datasetID']
        assert datasetID in availableDatasetIDs, \
            f'Defined datasetID {datasetID} not specified under dataVariables in parseConfig. Specified datasetIDs ' \
            f'are {availableDatasetIDs}'
        return datasetID



    def loadData(self):
        rawDataPathTrips = Path(configDict['localPathConfig']['pathAbsolute'][self.datasetID]) / configDict['globalConfig']['files'][self.datasetID]['tripsDataRaw']
        rawDataPathVehicles = Path(configDict['localPathConfig']['pathAbsolute'][self.datasetID]) / configDict['globalConfig']['files'][self.datasetID]['vehiclesDataRaw']
        rawDataTrips = pd.read_stata(rawDataPathTrips, convert_categoricals=False, convert_dates=False,
                                     preserve_dtypes=False)
        rawDataVehicles = pd.read_stata(rawDataPathVehicles, convert_categoricals=False, convert_dates=False,
                                        preserve_dtypes=False)
        rawDataVehicles.set_index('k00', inplace=True)
        rawData = rawDataTrips.join(rawDataVehicles, on='k00')
        self.rawData = rawData
        print(f'Finished loading {len(self.rawData)} rows of raw data of type .dta')


    def addStrColumns(self, weekday=True, purpose=True):
        """
        Adds string columns for either weekday or purpose.

        :param weekday: Boolean identifier if weekday string info should be added in a separate column
        :param purpose: Boolean identifier if purpose string info should be added in a separate column
        :return: None
        """

        # from tripStartDate retrieve tripStartWeekday, tripStartWeek, tripStartYear, tripStartMonth, tripStartDay
        # from tripStartClock retrieve tripStartHour, tripStartMinute
        # from tripEndClock retrieve tripEndHour, tripEndMinute
        self.data['tripStartDate'] = pd.to_datetime(self.data['tripStartDate'], format='%d.%m.%Y')
        self.data['tripStartYear'] = self.data['tripStartDate'].dt.year
        self.data['tripStartMonth'] = self.data['tripStartDate'].dt.month
        self.data['tripStartDay'] = self.data['tripStartDate'].dt.day
        self.data['tripStartWeekday'] = self.data['tripStartDate'].dt.weekday
        self.data['tripStartWeek'] = self.data['tripStartDate'].dt.isocalendar().week
        self.data['tripStartHour'] = pd.to_datetime(self.data['tripStartClock'], format='%H:%M').dt.hour
        self.data['tripStartMinute'] = pd.to_datetime(self.data['tripStartClock'], format='%H:%M').dt.minute
        self.data['tripEndHour'] = pd.to_datetime(self.data['tripEndClock'], format='%H:%M').dt.hour
        self.data['tripEndMinute'] = pd.to_datetime(self.data['tripEndClock'], format='%H:%M').dt.minute
        if weekday:
            self.addStrColumnFromVariable(colName='weekdayStr', varName='tripStartWeekday')
        if purpose:
            self.addStrColumnFromVariable(colName='purposeStr', varName='tripPurpose')

    def convertTypes(self):
        """
        Convert raw column types to predefined python types as specified in parseConfig['inputDTypes'][datasetID].
        This is mainly done for performance reasons. But also in order to avoid index values that are of type int
        to be cast to float. The function operates only on self.data and writes back changes to self.data

        :return: None
        """

        # Filter for dataset specific columns
        conversionDict = self.__parseConfig['inputDTypes'][self.datasetID]
        keys = {iCol for iCol in conversionDict.keys() if iCol in self.data.columns}
        self.subDict = {key: conversionDict[key] for key in conversionDict.keys() & keys}
        # German df has commas instead of dots in floats
        for i, x in enumerate(list(self.data.tripDistance)):
            self.data.at[i, 'tripDistance'] = x.replace(',', '.')
        for i, x in enumerate(list(self.data.tripWeight)):
            self.data.at[i, 'tripWeight'] = x.replace(',', '.')
        self.data = self.data.astype(self.subDict)

    def updateEndTimestamp(self):
        """
        :return:
        """
        self.data['tripEndNextDay'] = np.where(self.data['timestampEnd'].dt.day > self.data['timestampStart'].dt.day, 1, 0)
        endsFollowingDay = self.data['tripEndNextDay'] == 1
        self.data.loc[endsFollowingDay, 'timestampEnd'] = self.data.loc[endsFollowingDay,
                                                                            'timestampEnd'] + pd.offsets.Day(1)


    def excludeHours(self):
        """
        Removes trips where both start and end trip time are missing
        """
        self.data = self.data.loc[(self.data['tripStartClock'] != '-1:-1') & (self.data['tripEndClock'] != '-1:-1'), :]


    def process(self):
        """
        Wrapper function for harmonising and filtering the dataset.
        """
        self.selectColumns()
        self.harmonizeVariables()
        self.convertTypes()
        self.excludeHours()
        self.__checkFilterDict()
        self.__filter()
        self.filterConsistentHours()
        self.addStrColumns()
        self.composeStartAndEndTimestamps()
        self.updateEndTimestamps()
        self.harmonizeVariablesGenericIdNames()
        print('Parsing completed')

if __name__ == '__main__':
    from vencopy.scripts.globalFunctions import loadConfigDict
    configNames = ('globalConfig', 'localPathConfig', 'parseConfig', 'tripConfig', 'gridConfig', 'flexConfig', 'evaluatorConfig')
    configDict = loadConfigDict(configNames)

    datasetID = 'MiD17' #options are MiD08, MiD17, KiD
    #datasetID = 'KiD'
    vpData = ParseMiD(configDict=configDict, datasetID=datasetID)
    #vpData = DataParser(configDict=configDict, loadEncrypted=False, datasetID=datasetID)
    vpData.process()<|MERGE_RESOLUTION|>--- conflicted
+++ resolved
@@ -513,12 +513,8 @@
         """
 
         """
-<<<<<<< HEAD
-        self.data['genericID'] = self.data[str(self.parseConfig['IDVariablesNames'][self.datasetID])]
+        self.data['genericID'] = self.data[str(self.__parseConfig['IDVariablesNames'][self.datasetID])]
         # self.data['tripDistance'] = 0.62 * self.data['tripDistance']
-=======
-        self.data['genericID'] = self.data[str(self.__parseConfig['IDVariablesNames'][self.datasetID])]
->>>>>>> 92fd9b83
         print('Finished harmonization of ID variables')
 
 
@@ -640,8 +636,9 @@
 
 if __name__ == '__main__':
     from vencopy.scripts.globalFunctions import loadConfigDict
+    basePath = Path(__file__).parent.parent
     configNames = ('globalConfig', 'localPathConfig', 'parseConfig', 'tripConfig', 'gridConfig', 'flexConfig', 'evaluatorConfig')
-    configDict = loadConfigDict(configNames)
+    configDict = loadConfigDict(configNames, basePath)
 
     datasetID = 'MiD17' #options are MiD08, MiD17, KiD
     #datasetID = 'KiD'
