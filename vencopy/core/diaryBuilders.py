--- conflicted
+++ resolved
@@ -132,14 +132,6 @@
     def calcFirstSlotQuants():
         pass
 
-<<<<<<< HEAD
-    def discreteStructure(self, dt):
-        self.discrete = pd.DataFrame(index=self.act.index, columns=self.timeList)
-=======
-    def calcLastSlotQuants():
-        pass
->>>>>>> f5bf244d
-
     def calcNFullTS(self):
         # FIXME: Correct after first and last slot shares are calculated
         self.act['nFullSlots'] = int(self.act['delta'] / self.act['dt'])  # FIXME: round
