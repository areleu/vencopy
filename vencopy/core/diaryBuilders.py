--- conflicted
+++ resolved
@@ -701,11 +701,7 @@
             # self._allocateFast(self.oneActivity.loc[self.oneActivity['weekdayStr'] == d, :], weekday=d)
 
         # New implementation
-<<<<<<< HEAD
-        self.oneActivity.groupby(by=['weekdayStr', 'actID'])._allocateFast()
-=======
         # self.oneActivity.groupby(by=['weekdayStr', 'actID'])._allocateFast()
->>>>>>> 2d66c5eb
 
     def _allocate(self, weekday: str = None):
         """
