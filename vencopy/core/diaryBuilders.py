--- conflicted
+++ resolved
@@ -1002,11 +1002,7 @@
         Verifies that all bins get a value assigned, otherwise raise an error.
         """
         if self.discreteData.isna().any().any():
-<<<<<<< HEAD
             raise ValueError("There are NaN in the dataset.")
-=======
-            raise Exception("There are NaN in the dataset.")
->>>>>>> 05cc6585
 
     def _removesZeroLengthActivities(self):
         """
@@ -1024,14 +1020,9 @@
             noLengthActivitiesIDs)
         endLength = len(self.dataToDiscretise)
         droppedActivities = startLength - endLength
-<<<<<<< HEAD
         if droppedActivities != 0:
             raise ValueError(f"{droppedActivities} zero-length activities dropped from {len(self.IDsWithNoLengthActivities)} IDs.")
         self._removeActivitiesIfColumnToDiscretiseNoValues()
-=======
-        print(f"{droppedActivities} zero-length activities dropped from {len(self.IDsWithNoLengthActivities)} IDs.")
-        self._removeActivitiesWithZeroValue()
->>>>>>> 05cc6585
 
     def _removeActivitiesWithZeroValue(self):
         startLength = len(self.dataToDiscretise)
