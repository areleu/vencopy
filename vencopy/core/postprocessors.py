<<<<<<< HEAD
__version__ = "1.0.0"
__maintainer__ = "Fabia Miorelli"
__birthdate__ = "01.08.2023"
__status__ = "test"  # options are: dev, test, prod
=======
__maintainer__ = "Niklas Wulff, Fabia Miorelli"
>>>>>>> 77963d31
__license__ = "BSD-3-Clause"


import pandas as pd

from pathlib import Path

from ..core.profileaggregators import ProfileAggregator
from ..utils.utils import create_file_name, write_out
from ..utils.metadata import read_metadata_config, write_out_metadata


class PostProcessor:
    def __init__(self, configs: dict, profiles: ProfileAggregator):
        """
        This class contains functions to post process aggregated venco.py profiles. The class 
        contains cloning weekly profiles to year and normalizing it with different normalization bases.

        Args:
            configs (dict): _description_
            profiles (ProfileAggregator): _description_
        """
        self.user_config = configs["user_config"]
        self.dev_config = configs["dev_config"]
        self.dataset = self.user_config["global"]["dataset"]
        self.time_resolution = self.user_config["diarybuilders"]["time_resolution"]
        self.time_delta = pd.timedelta_range(start="00:00:00", end="24:00:00", freq=f"{self.time_resolution}T")
        self.time_index = list(self.time_delta)
        self.vehicle_numbers = [len(_) for _ in profiles.activities.groupby(by="trip_start_weekday").unique_id.unique().to_list()]

        self.drain = profiles.drain_weekly
        self.charging_power = profiles.charging_power_weekly
        self.uncontrolled_charging = profiles.uncontrolled_charging_weekly
        self.max_battery_level = profiles.max_battery_level_weekly
        self.min_battery_level = profiles.min_battery_level_weekly

        self.input_profiles = {}
        self.annual_profiles = {}

        self.drain_normalised = None
        self.charging_power_normalised = None
        self.uncontrolled_charging_normalised = None
        self.max_battery_level_normalised = None
        self.min_battery_level_normalised = None

    def __store_input(self, name: str, profile: pd.Series):
        """
        _summary_

        Args:
            name (str): _description_
            profile (pd.Series): _description_
        """
        self.input_profiles[name] = profile

    def __week_to_annual_profile(self, profile: pd.Series) -> pd.Series:
        """
        _summary_

        Args:
            profile (pd.Series): _description_

        Returns:
            pd.Series: _description_
        """
        start_weekday = self.user_config["postprocessor"]["start_weekday"]  # (1: Monday, 7: Sunday)
        n_timeslots_per_day = len(list(self.time_index))
        # Shift input profiles to the right weekday and start with first bin of chosen weekday
        annual = profile.iloc[((start_weekday - 1) * (n_timeslots_per_day - 1)) :]
        annual = pd.DataFrame(annual.to_list() * 53)
        return annual.drop(annual.tail(len(annual) - (n_timeslots_per_day - 1) * 365).index)

    @staticmethod
    def __normalize_flows(profile: pd.Series) -> pd.Series:
        """
        Function to normalise a timeseries according to its annual sum. Used in venco.py for normalisation of uncontrolled charging and drain profiles.

        Args:
            profile (pd.Series): timeseries to be normalised

        Returns:
            pd.Series: _description_
        """
        return profile / profile.sum()

    @staticmethod
    def __normalize_states(profile: pd.Series, base: int) -> pd.Series:
        """
        Function to normalise a timeseries according to a baseline value. Used in venco.py for normalisation of the minimum and maximum battery level profiles based on the assumed vehicle battery capacity.

        Args:
            profile (pd.Series): timeseries to be normalised
            base (int): normalisation basis

        Returns:
            pd.Series: _description_
        """
        return profile / base

    @staticmethod
    def __normalize_charging_power(profile: pd.Series, base: int, time_delta) -> pd.Series:
        """
        Function to normalise a timeseries according to a baseline value for each weekday. Used in venco.py for normalisation of the charging power profiles based on the number of vehicle for each weekday.

        Args:
            profile (pd.Series): timeseries to be normalised
            base (int): normalisation basis
            time_delta (_type_): temporal resolution of the run

        Returns:
            pd.Series: _description_
        """
        profile_normalised = []
        for day in range(0, 7):
            start = day * len(time_delta)
            end = start + len(time_delta) - 1
            profile_day = profile[start:end] / base[day]
            if profile_normalised == []:
                profile_normalised = profile_day.to_list()
            else:
                profile_normalised.extend(profile_day.to_list())
        profile = pd.Series(profile_normalised)
        return profile

    def __write_out_profiles(self, filename_id: str):
        """
        _summary_

        Args:
            filename_id (str): _description_
        """
        self.__write_output(profile_name="drain", profile=self.drain_normalised, filename_id=filename_id)
        self.__write_output(
            profile_name="uncontrolled_charging", profile=self.uncontrolled_charging_normalised, filename_id=filename_id
        )
        self.__write_output(profile_name="charging_power", profile=self.charging_power_normalised, filename_id=filename_id)
        self.__write_output(profile_name="max_battery_level", profile=self.max_battery_level_normalised, filename_id=filename_id)
        self.__write_output(profile_name="min_battery_level", profile=self.min_battery_level_normalised, filename_id=filename_id)
        # self._write_metadata(file_name=(Path(self.user_config["global"]["absolute_path"]["vencopy_root"] / self.dev_config["global"]["relative_path"]["processor_output"] / create_file_name(
        #     dev_config=self.dev_config,
        #     user_config=self.user_config,
        #     file_name_id=filename_id,
        #     dataset=self.dataset,
        # ))))


    def __write_output(self, profile_name: str, profile: pd.Series, filename_id: str):
        """
        _summary_

        Args:
            profile_name (str): _description_
            profile (pd.Series): _description_
            filename_id (str): _description_
        """
        root = Path(self.user_config["global"]["absolute_path"]["vencopy_root"])
        folder = self.dev_config["global"]["relative_path"]["processor_output"]
        self.user_config["global"]["run_label"] = "_" + profile_name + "_"
        file_name = create_file_name(
            dev_config=self.dev_config,
            user_config=self.user_config,
            file_name_id=filename_id,
            dataset=self.dataset,
        )
        write_out(data=profile, path=root / folder / file_name)

    def generate_metadata(self, metadata_config, file_name):
        metadata_config["name"] = file_name
        if "normalised" in file_name:
            metadata_config["title"] = "Annual normalised timeseries with venco.py output profiles at fleet level"
            metadata_config["description"] = "Annual normalised timeseries at fleet level."
        elif "annual" in file_name:
            metadata_config["title"] = "Annual timeseries with venco.py output profiles at fleet level"
            metadata_config["description"] = "Annual timeseries at fleet level."
        metadata_config["sources"] = [f for f in metadata_config["sources"] if f["title"] in self.dataset]
        reference_resource = metadata_config["resources"][0]
        this_resource = reference_resource.copy()
        this_resource["name"] = file_name.rstrip(".csv")
        this_resource["path"] = file_name
        if "normalised" in file_name:
            these_fields = [f for f in reference_resource["schema"][self.dataset]["fields"]["postprocessors"]["normalised"]]
        elif "annual" in file_name:
            these_fields = [f for f in reference_resource["schema"][self.dataset]["fields"]["postprocessors"]["annual"]]
        this_resource["schema"] = {"fields": these_fields}
        metadata_config["resources"].pop()
        metadata_config["resources"].append(this_resource)
        return metadata_config

    def _write_metadata(self, file_name):
        metadata_config = read_metadata_config()
        class_metadata = self.generate_metadata(metadata_config=metadata_config, file_name=file_name.name)
        write_out_metadata(metadata_yaml=class_metadata, file_name=file_name.as_posix().replace(".csv", ".metadata.yaml"))

    def create_annual_profiles(self):
        """
        _summary_
        """
        if self.user_config["profileaggregators"]['aggregation_timespan'] == "daily":
            print('The annual profiles cannot be generated as the aggregation was performed over a single day.')
        else:
            profiles = (self.drain, self.uncontrolled_charging, self.charging_power, self.max_battery_level, self.min_battery_level)
            profile_names = ("drain", "uncontrolled_charging", "charging_power", "max_battery_level", "min_battery_level")
            for profile_name, profile in zip(profile_names, profiles):
                self.__store_input(name=profile_name, profile=profile)
                self.annual_profiles[profile_name] = self.__week_to_annual_profile(profile=profile)
                if self.user_config["global"]["write_output_to_disk"]["processor_output"]["absolute_annual_profiles"]:
                    self.__write_output(
                        profile_name=profile_name, profile=self.annual_profiles[profile_name], filename_id="output_postprocessor_annual"
                    )
            root = Path(self.user_config["global"]["absolute_path"]["vencopy_root"])
            folder = self.dev_config["global"]["relative_path"]["processor_output"]
            self._write_metadata(file_name=root / folder / ("vencopy_output_postprocessor_annual_" + str(self.dataset)))

    def normalise(self):
        """
        _summary_
        """
        if self.user_config["profileaggregators"]['aggregation_timespan'] == "daily":
            print('The annual profiles cannot be normalised as the aggregation was performed over a single day.')
            print('Run finished.')
        else:
            self.drain_normalised = self.__normalize_flows(self.input_profiles["drain"])
            self.uncontrolled_charging_normalised = self.__normalize_flows(self.input_profiles["uncontrolled_charging"])
            self.charging_power_normalised = self.__normalize_charging_power(
                profile=self.input_profiles["charging_power"], base=self.vehicle_numbers, time_delta=self.time_delta
                )
            self.max_battery_level_normalised = self.__normalize_states(
                profile=self.input_profiles["max_battery_level"],
                base=self.user_config["flexestimators"]["battery_capacity"],
            )
            self.min_battery_level_normalised = self.__normalize_states(
                profile=self.input_profiles["min_battery_level"],
                base=self.user_config["flexestimators"]["battery_capacity"],
            )
            if self.user_config["global"]["write_output_to_disk"]["processor_output"]["normalised_annual_profiles"]:
                self.__write_out_profiles(filename_id="output_postprocessor_normalised")
            root = Path(self.user_config["global"]["absolute_path"]["vencopy_root"])
            folder = self.dev_config["global"]["relative_path"]["processor_output"]
            self._write_metadata(file_name=root / folder /("vencopy_output_postprocessor_normalised_" + str(self.dataset)))
            print("Run finished.")<|MERGE_RESOLUTION|>--- conflicted
+++ resolved
@@ -1,13 +1,5 @@
-<<<<<<< HEAD
-__version__ = "1.0.0"
-__maintainer__ = "Fabia Miorelli"
-__birthdate__ = "01.08.2023"
-__status__ = "test"  # options are: dev, test, prod
-=======
 __maintainer__ = "Niklas Wulff, Fabia Miorelli"
->>>>>>> 77963d31
 __license__ = "BSD-3-Clause"
-
 
 import pandas as pd
 
