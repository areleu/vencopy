--- conflicted
+++ resolved
@@ -195,7 +195,6 @@
             id_to_remove = last_activities_not_home["unique_id"].unique()
             self.activities = self.activities.loc[~self.activities["unique_id"].isin(id_to_remove), :].copy()
 
-<<<<<<< HEAD
     def generate_metadata(self, metadata_config, file_name):
         metadata_config["name"] = file_name
         metadata_config["title"] = "National Travel Survey activities dataframe"
@@ -217,9 +216,6 @@
         write_out_metadata(metadata_yaml=class_metadata, file_name=file_name.as_posix().replace(".csv", ".metadata.yaml"))
 
     def assign_grid(self, seed: int = 42) -> pd.DataFrame:
-=======
-    def assign_grid(self, seed: int = 42):
->>>>>>> 34a6dc5e
         """
         Wrapper function for grid assignment. The number of iterations for
         assignGridViaProbabilities() and seed for reproduction of random numbers
