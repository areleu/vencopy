--- conflicted
+++ resolved
@@ -14,11 +14,8 @@
     sys.path.append(path.dirname(path.dirname(path.dirname(__file__))))
 
 from pathlib import Path
-<<<<<<< HEAD
-=======
 from profilehooks import profile
 
->>>>>>> 874934b6
 import pandas as pd
 from vencopy.utils.globalFunctions import createFileName, writeOut
 
