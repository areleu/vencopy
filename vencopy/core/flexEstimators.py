--- conflicted
+++ resolved
@@ -379,11 +379,7 @@
         """
         self._drain()
         self._maxChargeVolumePerParkingAct()
-<<<<<<< HEAD
-        self.__batteryLevelMax(startLevel=self.upperBatLev / 2)
-=======
         self.__batteryLevelMax(startLevel=self.upperBatLev/2)
->>>>>>> 544dc805
         self._uncontrolledCharging()
         self.__batteryLevelMin()
         if filterFuelNeed:
