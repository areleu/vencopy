--- conflicted
+++ resolved
@@ -55,12 +55,6 @@
             activities_raw=self.activities_raw
         )
         self.__adjust_park_timestamps()
-<<<<<<< HEAD
-        self.activities_raw = self._add_next_and_prev_ids(activities_raw=self.activities_raw)
-        self.activities_raw = self._add_first_trip_park_columns(activities_raw=self.activities_raw)
-        self.activities_raw = self.__overnight_split_decider(split=split_overnight_trips)
-        self.activities_raw = self._add_timedelta_column(activities_raw=self.activities_raw)
-=======
         self.activities_raw = self._add_next_and_prev_ids(
             activities_raw=self.activities_raw
         )
@@ -71,7 +65,6 @@
         self.activities_raw = self._add_timedelta_column(
             activities_raw=self.activities_raw
         )
->>>>>>> 34a6dc5e
         self.activities_raw = self._unique_indeces(activities_raw=self.activities_raw)
         print(
             f'Finished activity composition with {self.activities_raw["trip_id"].fillna(0).astype(bool).sum()} trips '
@@ -236,31 +229,12 @@
         the beginning. First and last activities have to be treated separately since their dates have to match with
         their daily activity chain.
         """
-<<<<<<< HEAD
         self.activities_raw = self.activities_raw.reset_index(drop=True)
         park_act_wo_first, park_act_wo_last = self._get_park_acts_wo_first_and_last(activities_raw=self.activities_raw)
         self.activities_raw = self._update_park_start(activities_raw=self.activities_raw,park_act_wo_first=park_act_wo_first)
         self.activities_raw = self._update_park_end(activities_raw=self.activities_raw, park_act_wo_last=park_act_wo_last)
         self.activities_raw = self._update_timestamp_first_park_act(activities_raw=self.activities_raw)
         self.activities_raw = self._update_timestamp_last_park_act(activities_raw=self.activities_raw)
-=======
-        self.activities_raw = self.activities_raw.reset_index()
-        park_act_wo_first, park_act_wo_last = self._get_park_acts_wo_first_and_last(
-            activities_raw=self.activities_raw
-        )
-        self.activities_raw = self._update_park_start(
-            activities_raw=self.activities_raw, park_act_wo_first=park_act_wo_first
-        )
-        self.activities_raw = self._update_park_end(
-            activities_raw=self.activities_raw, park_act_wo_last=park_act_wo_last
-        )
-        self.activities_raw = self._update_timestamp_first_park_act(
-            activities_raw=self.activities_raw
-        )
-        self.activities_raw = self._update_timestamp_last_park_act(
-            activities_raw=self.activities_raw
-        )
->>>>>>> 34a6dc5e
         print("Completed park timestamp adjustments.")
 
     @staticmethod
@@ -492,7 +466,6 @@
         activities_raw = self._is_first_park_activity(activities_raw=activities_raw)
         return activities_raw
 
-<<<<<<< HEAD
     @staticmethod
     def _is_first_trip(activities_raw: pd.DataFrame):
         acts_idx = activities_raw.set_index(['unique_id', 'trip_id'])
@@ -511,34 +484,6 @@
         first_park = first_park.set_index('park_id', append=True)
         acts_idx['is_first_park_activity'] = first_park  # index comprehension
         acts_idx['is_first_park_activity'] = acts_idx['is_first_park_activity'].fillna(value=False)
-=======
-    def __is_first_trip(self, activities: pd.DataFrame):
-        acts_idx = activities.set_index(["unique_id", "trip_id"])
-        first_trip = (
-            activities[["unique_id", "trip_id"]]
-            .groupby(by="unique_id")
-            .min(numeric_only=True)
-        )
-        first_trip["is_first_trip"] = True
-        first_trip = first_trip.set_index("trip_id", append=True)
-        acts_idx["is_first_trip"] = first_trip  # index comprehension
-        acts_idx["is_first_trip"] = acts_idx["is_first_trip"].fillna(value=False)
-        return acts_idx.reset_index()
-
-    def __is_first_park_activity(self, activities: pd.DataFrame):
-        acts_idx = activities.set_index(["unique_id", "park_id"])
-        first_park = (
-            activities[["unique_id", "park_id"]]
-            .groupby(by="unique_id")
-            .min(numeric_only=True)
-        )
-        first_park["is_first_park_activity"] = True
-        first_park = first_park.set_index("park_id", append=True)
-        acts_idx["is_first_park_activity"] = first_park  # index comprehension
-        acts_idx["is_first_park_activity"] = acts_idx["is_first_park_activity"].fillna(
-            value=False
-        )
->>>>>>> 34a6dc5e
         return acts_idx.reset_index()
 
     @staticmethod
@@ -568,14 +513,7 @@
         Returns:
             _type_: _description_
         """
-<<<<<<< HEAD
         activities_raw.reset_index(inplace=True, drop=True)  # Due to copying and appending rows, the index has to be reset
-=======
-        activities_raw.drop(columns=["index"], inplace=True)
-        activities_raw.reset_index(
-            inplace=True
-        )  # Due to copying and appending rows, the index has to be reset
->>>>>>> 34a6dc5e
         return activities_raw
 
 
