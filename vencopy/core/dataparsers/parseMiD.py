__version__ = "1.0.0"
__maintainer__ = "Niklas Wulff, Fabia Miorelli"
__birthdate__ = "17.08.2023"
__status__ = "test"  # options are: dev, test, prod
__license__ = "BSD-3-Clause"


import pandas as pd

from ...core.dataparsers.dataparsers import IntermediateParsing
from ...core.dataparsers.parkinference import ParkInference


class ParseMiD(IntermediateParsing):
    def __init__(self, configs: dict, dataset: str):
        """
        Class for parsing MiD data sets. The venco.py configs globalConfig,
        parseConfig and localPathConfig have to be given on instantiation as
        well as the data set ID, e.g. 'MiD2017' that is used as key in the
        config lookups. Also, an option can be specified to load the file from
        an encrypted ZIP-file. For this, a password has to be given in the
        parseConfig.

        :param configs: venco.py config dictionary consisting at least of the
                           config dictionaries globalConfig, parseConfig and
                           localPathConfig.
        :param dataset: A string identifying the MiD data set.
        """
        super().__init__(
            configs=configs,
            dataset=dataset
        )
        self.park_inference = ParkInference(configs=configs)

    def _harmonise_variables(self):
        """
        Harmonizes the input data variables to match internal venco.py names
        given as specified in the mapping in parseConfig['data_variables'].
        So far mappings for MiD08 and MiD17 are given. Since the MiD08 does
        not provide a combined household and person unique identifier, it is
        synthesized of the both IDs.

        :return: None
        """
        replacement_dict = self._create_replacement_dict(self.dataset, self.dev_config["dataparsers"]["data_variables"])
        activities_renamed = self.trips.rename(columns=replacement_dict)
        if self.dataset == "MiD08":
            activities_renamed["household_person_id"] = (
                activities_renamed["household_id"].astype("string") + activities_renamed["person_id"].astype("string")
            ).astype("int")
        self.trips = activities_renamed
        print("Finished harmonization of variables.")

    def __add_string_columns(self, weekday=True, purpose=True):
        """
        Adds string columns for either weekday or purpose.

        :param weekday: Boolean identifier if weekday string info should be
                        added in a separate column
        :param purpose: Boolean identifier if purpose string info should be
                        added in a separate column
        :return: None
        """
        if weekday:
            self._add_string_column_from_variable(col_name="weekday_string", var_name="trip_start_weekday")
        if purpose:
            self._add_string_column_from_variable(col_name="purpose_string", var_name="trip_purpose")

    @staticmethod #TODO: check whether this method is used at all (if not remove test)
    def _drop_redundant_columns(dataset):
        """
        Removes temporary redundant columns.
        """
        dataset.drop(
            columns=[
                "is_driver",
                "trip_start_clock",
                "trip_end_clock",
                "trip_start_year",
                "trip_start_month",
                "trip_start_week",
                "trip_start_hour",
                "trip_start_minute",
                "trip_end_hour",
                "trip_end_minute",
                "previous_unique_id",
                "next_unique_id",
                "column_from_index",
            ],
            inplace=True,
        )
        return dataset

    def process(self) -> pd.DataFrame:
        """
        Wrapper function for harmonising and filtering the trips dataset as well as adding parking rows.
        """
        self._load_data()
        self._select_columns()
        self._harmonise_variables()
        self._harmonize_variables_unique_id_names()
        self._convert_types()
        self.__add_string_columns()
        self._compose_start_and_end_timestamps()
        self._update_end_timestamp(trips=self.trips)
        self._check_filter_dict(dictionary=self.filters)
        self._filter(filters=self.filters)
        self._filter_consistent_hours(dataset=self.trips)
        self.activities = self.park_inference.add_parking_rows(trips=self.trips)
<<<<<<< HEAD
        self._cleanup_dataset(dataset=self.activities)
=======
>>>>>>> 7dfb8aca
        self.write_output()
        print("Parsing MiD dataset completed.")
        return self.activities<|MERGE_RESOLUTION|>--- conflicted
+++ resolved
@@ -107,10 +107,6 @@
         self._filter(filters=self.filters)
         self._filter_consistent_hours(dataset=self.trips)
         self.activities = self.park_inference.add_parking_rows(trips=self.trips)
-<<<<<<< HEAD
-        self._cleanup_dataset(dataset=self.activities)
-=======
->>>>>>> 7dfb8aca
         self.write_output()
         print("Parsing MiD dataset completed.")
         return self.activities