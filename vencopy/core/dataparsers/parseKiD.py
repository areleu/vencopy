--- conflicted
+++ resolved
@@ -130,18 +130,9 @@
         return trips
 
     @staticmethod
-<<<<<<< HEAD
     def _exclude_hours(trips):
         """
         Removes trips where either start and end trip time are missing. KID-specific function.
-=======
-    #TODO: check if methods works properly: removes not when both are off but
-    #when any is off
-    def _exclude_hours(trips):
-        """
-        Removes trips where both start and end trip time are missing.
-        KID-specific function.
->>>>>>> 34a6dc5e
 
         Args:
             trips (pd.DataFrame): A dataframe containing all trips.
